import { defineConfig } from "vite";
import path from "path";

// https://vitejs.dev/config
export default defineConfig({
  resolve: {
    alias: {
      "@": path.resolve(__dirname, "./src"),
    },
  },
  build: {
    rollupOptions: {
<<<<<<< HEAD
      external: ["node-pty", "electron", "fs", "path", "os", "child_process"],
    },
  },
=======
      external: [
        'node-pty',
        'electron',
        "fs",
        "path",
        "os",
        "child_process",
        "better-sqlite3",
      ]
    }
  }
>>>>>>> d444c1f9
});<|MERGE_RESOLUTION|>--- conflicted
+++ resolved
@@ -5,16 +5,11 @@
 export default defineConfig({
   resolve: {
     alias: {
-      "@": path.resolve(__dirname, "./src"),
-    },
+      '@': path.resolve(__dirname, './src'),
+    }
   },
   build: {
     rollupOptions: {
-<<<<<<< HEAD
-      external: ["node-pty", "electron", "fs", "path", "os", "child_process"],
-    },
-  },
-=======
       external: [
         'node-pty',
         'electron',
@@ -26,5 +21,4 @@
       ]
     }
   }
->>>>>>> d444c1f9
 });