import React, { useCallback, useMemo, useState } from "react";
import { DirectoryNode } from "@/services/project-api";
import { useFileGitStatus } from "@/hooks/use-file-git-status";
import {
<<<<<<< HEAD
  getGitStatusColor,
  getGitStatusIcon,
  getGitStatusTooltip,
} from "@/services/git-api";
=======
    ChevronRight,
    ChevronDown,
    File,
    Folder,
    FolderOpen,
    FileText,
    FolderPlus, Copy,
    Edit3,
    Trash2,
    FolderSearch,
    SplitSquareHorizontal
} from 'lucide-react';
import { cn } from '@/utils/tailwind';
import { Button } from '@/components/ui/button';
import { CreateFilePopover } from './create-file-popover';
>>>>>>> d444c1f9
import {
  ChevronRight,
  ChevronDown,
  File,
  Folder,
  FolderOpen,
  FileText,
  FolderPlus,
  ExternalLink,
  Copy,
  Edit3,
  Trash2,
  FolderSearch,
  SplitSquareHorizontal,
} from "lucide-react";
import { cn } from "@/utils/tailwind";
import { Button } from "@/components/ui/button";
import { CreateFilePopover } from "./create-file-popover";
import {
  ContextMenu,
  ContextMenuContent,
  ContextMenuItem,
  ContextMenuSeparator,
  ContextMenuTrigger,
} from "@/components/ui/context-menu";
import { useEditorSplitStore } from "@/stores/editor-splits";
import { projectApi } from "@/services/project-api";

interface FileTreeNodeProps {
  node: DirectoryNode;
  level: number;
  onFileClick: (filePath: string) => void;
  onFileDragStart: (filePath: string, event: React.DragEvent) => void;
  expandedFolders: Set<string>;
  onToggleFolder: (path: string) => void;
  onNodeRenamed?: (oldPath: string, newPath: string) => void;
  onNodeDeleted?: (path: string) => void;
}

export const FileTreeNode = ({
  node,
  level,
  onFileClick,
  onFileDragStart,
  expandedFolders,
  onToggleFolder,
  onNodeRenamed,
  onNodeDeleted,
}: FileTreeNodeProps) => {
  const [isHovered, setIsHovered] = useState(false);
  const [isRenaming, setIsRenaming] = useState(false);
  const [renamingValue, setRenamingValue] = useState("");
  const isExpanded = level === 0 || expandedFolders.has(node.path);
  const isDirectory = node.type === "directory";
  const hasChildren = node.children && node.children.length > 0;

  const { openFile: openFileInSplit, createSplit } = useEditorSplitStore();

  // Use the new hook to get git status for only this specific file
  const gitFileStatus = useFileGitStatus(node.path);

  // Memoize git status display values
  const { gitColor, gitIcon, gitTooltip } = useMemo(() => {
    if (!gitFileStatus) {
      return { gitColor: "", gitIcon: "", gitTooltip: "" };
    }

    return {
      gitColor: getGitStatusColor(
        gitFileStatus.workingTreeStatus,
        gitFileStatus.indexStatus,
      ),
      gitIcon: getGitStatusIcon(
        gitFileStatus.workingTreeStatus,
        gitFileStatus.indexStatus,
      ),
      gitTooltip: getGitStatusTooltip(
        gitFileStatus.workingTreeStatus,
        gitFileStatus.indexStatus,
      ),
    };
  }, [gitFileStatus]);

  const handleClick = useCallback(() => {
    if (isDirectory) {
      onToggleFolder(node.path);
    } else {
      onFileClick(node.path);
    }
  }, [isDirectory, node.path, onToggleFolder, onFileClick]);

  const handleDragStart = useCallback(
    (event: React.DragEvent) => {
      if (!isDirectory) {
        onFileDragStart(node.path, event);
      }
    },
    [isDirectory, node.path, onFileDragStart],
  );

  // Context menu handlers
  const handleOpen = useCallback(() => {
    if (!isDirectory) {
      onFileClick(node.path);
    }
  }, [isDirectory, node.path, onFileClick]);

  const handleOpenInSplit = useCallback(async () => {
    if (!isDirectory) {
      // Create a horizontal split and open the file in it
      await openFileInSplit(node.path);
    }
  }, [isDirectory, node.path, openFileInSplit]);

  const handleRevealInFinder = useCallback(() => {
    // Use Electron shell to reveal the file in finder
    window.shellApi?.showItemInFolder(node.path);
  }, [node.path]);

  const handleCopyPath = useCallback(() => {
    navigator.clipboard.writeText(node.path);
  }, [node.path]);

  const handleCopyRelativePath = useCallback(async () => {
    // Get the relative path from the project root
    try {
      const projectRoot = await projectApi.getCurrentProject();
      if (projectRoot) {
        const relativePath = node.path
          .replace(projectRoot, "")
          .replace(/^\//, "");
        navigator.clipboard.writeText(relativePath);
      } else {
        navigator.clipboard.writeText(node.path);
      }
    } catch (error) {
      // Fallback to absolute path
      navigator.clipboard.writeText(node.path);
    }
  }, [node.path]);

  const handleRename = useCallback(() => {
    setIsRenaming(true);
    setRenamingValue(node.name);
  }, [node.name]);

  const handleRenameSubmit = useCallback(async () => {
    if (renamingValue.trim() && renamingValue !== node.name) {
      try {
        const parentPath = node.path.substring(0, node.path.lastIndexOf("/"));
        const newPath = `${parentPath}/${renamingValue.trim()}`;

        if (isDirectory) {
          await projectApi.renameFolder(node.path, newPath);
        } else {
          await projectApi.renameFile(node.path, newPath);
        }

        onNodeRenamed?.(node.path, newPath);
      } catch (error) {
        console.error("Failed to rename:", error);
      }
    }
    setIsRenaming(false);
    setRenamingValue("");
  }, [renamingValue, node.name, node.path, isDirectory, onNodeRenamed]);

  const handleRenamingKeyDown = useCallback(
    (event: React.KeyboardEvent) => {
      if (event.key === "Enter") {
        event.preventDefault();
        handleRenameSubmit();
      } else if (event.key === "Escape") {
        event.preventDefault();
        setIsRenaming(false);
        setRenamingValue("");
      }
    },
    [handleRenameSubmit],
  );

  const handleDelete = useCallback(async () => {
    if (confirm(`Are you sure you want to delete "${node.name}"?`)) {
      try {
        if (isDirectory) {
          await projectApi.deleteFolder(node.path);
        } else {
          await projectApi.deleteFile(node.path);
        }
        onNodeDeleted?.(node.path);
      } catch (error) {
        console.error("Failed to delete:", error);
      }
    }
  }, [node.path, node.name, isDirectory, onNodeDeleted]);

  return (
    <div>
      <ContextMenu>
        <ContextMenuTrigger>
          <div
            className={cn(
              "hover:bg-accent hover:text-accent-foreground group flex cursor-default items-center gap-1 rounded-sm px-2 py-0.5",
              "relative text-sm select-none",
              gitColor,
            )}
            style={{ paddingLeft: `${level * 12 + 8}px` }}
            onClick={handleClick}
            onMouseEnter={() => setIsHovered(true)}
            onMouseLeave={() => setIsHovered(false)}
            draggable={!isDirectory}
            onDragStart={handleDragStart}
            title={gitTooltip}
          >
            {isDirectory && (
              <div className="flex h-4 w-4 items-center justify-center">
                {hasChildren &&
                  (isExpanded ? (
                    <ChevronDown className="h-3 w-3" />
                  ) : (
                    <ChevronRight className="h-3 w-3" />
                  ))}
              </div>
            )}

            <div className="flex h-4 w-4 items-center justify-center">
              {isDirectory ? (
                isExpanded ? (
                  <FolderOpen className="h-3.5 w-3.5 text-emerald-500" />
                ) : (
                  <Folder className="h-3.5 w-3.5 text-emerald-500" />
                )
              ) : (
                <File className="text-muted-foreground h-3.5 w-3.5" />
              )}
            </div>

            {isRenaming ? (
              <input
                type="text"
                value={renamingValue}
                onChange={(e) => setRenamingValue(e.target.value)}
                onKeyDown={handleRenamingKeyDown}
                onBlur={handleRenameSubmit}
                className="bg-background/50 focus:ring-ring flex-1 rounded border-0 px-1 text-sm outline-0 focus:ring-1"
                autoFocus
                onFocus={(e) => e.target.select()}
              />
            ) : (
              <span className="flex-1 truncate">{node.name}</span>
            )}

            {/* Git status indicator */}
            {gitIcon && (
              <span
                className={cn("font-mono text-sm", gitColor)}
                title={gitTooltip}
              >
                {gitIcon}
              </span>
            )}

            {/* Action buttons for directories on hover */}
            {isDirectory && isHovered && !isRenaming && (
              <div className="flex items-center gap-1 opacity-0 transition-opacity group-hover:opacity-100">
                <CreateFilePopover
                  basePath={node.path}
                  defaultType="file"
                  trigger={
                    <Button
                      variant="ghost"
                      size="sm"
                      className="hover:bg-accent-foreground/10 h-5 w-5 p-0"
                      title="Create file"
                      onClick={(e) => e.stopPropagation()}
                    >
                      <FileText className="h-3 w-3" />
                    </Button>
                  }
                />
                <CreateFilePopover
                  basePath={node.path}
                  defaultType="folder"
                  trigger={
                    <Button
                      variant="ghost"
                      size="sm"
                      className="hover:bg-accent-foreground/10 h-5 w-5 p-0"
                      title="Create folder"
                      onClick={(e) => e.stopPropagation()}
                    >
                      <FolderPlus className="h-3 w-3" />
                    </Button>
                  }
                />
              </div>
            )}
          </div>
        </ContextMenuTrigger>
        <ContextMenuContent>
          {!isDirectory && (
            <>
              <ContextMenuItem onClick={handleOpen}>
                <File className="mr-2 h-4 w-4" />
                Open
              </ContextMenuItem>
              <ContextMenuItem onClick={handleOpenInSplit}>
                <SplitSquareHorizontal className="mr-2 h-4 w-4" />
                Open in Split
              </ContextMenuItem>
              <ContextMenuSeparator />
            </>
          )}
          <ContextMenuItem onClick={handleRevealInFinder}>
            <FolderSearch className="mr-2 h-4 w-4" />
            Reveal in Finder
          </ContextMenuItem>
          <ContextMenuSeparator />
          <ContextMenuItem onClick={handleCopyPath}>
            <Copy className="mr-2 h-4 w-4" />
            Copy Path
          </ContextMenuItem>
          <ContextMenuItem onClick={handleCopyRelativePath}>
            <Copy className="mr-2 h-4 w-4" />
            Copy Relative Path
          </ContextMenuItem>
          <ContextMenuSeparator />
          <ContextMenuItem onClick={handleRename}>
            <Edit3 className="mr-2 h-4 w-4" />
            Rename
          </ContextMenuItem>
          <ContextMenuItem onClick={handleDelete} className="text-destructive">
            <Trash2 className="mr-2 h-4 w-4" />
            Delete
          </ContextMenuItem>
        </ContextMenuContent>
      </ContextMenu>

      {isDirectory && isExpanded && hasChildren && (
        <div>
          {node.children!.map((child) => (
            <FileTreeNode
              key={child.path}
              node={child}
              level={level + 1}
              onFileClick={onFileClick}
              onFileDragStart={onFileDragStart}
              expandedFolders={expandedFolders}
              onToggleFolder={onToggleFolder}
              onNodeRenamed={onNodeRenamed}
              onNodeDeleted={onNodeDeleted}
            />
          ))}
        </div>
      )}
    </div>
  );
};
// , (prevProps, nextProps) => {
//     // Custom comparison function to prevent unnecessary re-renders
//     // Only re-render if the node itself or its dependencies have changed
//     return (
//         prevProps.node.path === nextProps.node.path &&
//         prevProps.node.name === nextProps.node.name &&
//         prevProps.node.type === nextProps.node.type &&
//         prevProps.level === nextProps.level &&
//         prevProps.expandedFolders === nextProps.expandedFolders &&
//         prevProps.onFileClick === nextProps.onFileClick &&
//         prevProps.onFileDragStart === nextProps.onFileDragStart &&
//         prevProps.onToggleFolder === nextProps.onToggleFolder &&
//         prevProps.onNodeRenamed === nextProps.onNodeRenamed &&
//         prevProps.onNodeDeleted === nextProps.onNodeDeleted
//     );
// });

// FileTreeNode.displayName = 'FileTreeNode';<|MERGE_RESOLUTION|>--- conflicted
+++ resolved
@@ -1,13 +1,8 @@
-import React, { useCallback, useMemo, useState } from "react";
-import { DirectoryNode } from "@/services/project-api";
-import { useFileGitStatus } from "@/hooks/use-file-git-status";
+import React, { useCallback, useMemo, useState } from 'react';
+import { DirectoryNode } from '@/services/project-api';
+import { useFileGitStatus } from '@/hooks/use-file-git-status';
+import { getGitStatusColor, getGitStatusIcon, getGitStatusTooltip } from '@/services/git-api';
 import {
-<<<<<<< HEAD
-  getGitStatusColor,
-  getGitStatusIcon,
-  getGitStatusTooltip,
-} from "@/services/git-api";
-=======
     ChevronRight,
     ChevronDown,
     File,
@@ -23,365 +18,327 @@
 import { cn } from '@/utils/tailwind';
 import { Button } from '@/components/ui/button';
 import { CreateFilePopover } from './create-file-popover';
->>>>>>> d444c1f9
 import {
-  ChevronRight,
-  ChevronDown,
-  File,
-  Folder,
-  FolderOpen,
-  FileText,
-  FolderPlus,
-  ExternalLink,
-  Copy,
-  Edit3,
-  Trash2,
-  FolderSearch,
-  SplitSquareHorizontal,
-} from "lucide-react";
-import { cn } from "@/utils/tailwind";
-import { Button } from "@/components/ui/button";
-import { CreateFilePopover } from "./create-file-popover";
-import {
-  ContextMenu,
-  ContextMenuContent,
-  ContextMenuItem,
-  ContextMenuSeparator,
-  ContextMenuTrigger,
-} from "@/components/ui/context-menu";
-import { useEditorSplitStore } from "@/stores/editor-splits";
-import { projectApi } from "@/services/project-api";
+    ContextMenu,
+    ContextMenuContent,
+    ContextMenuItem,
+    ContextMenuSeparator,
+    ContextMenuTrigger,
+} from '@/components/ui/context-menu';
+import { useEditorSplitStore } from '@/stores/editor-splits';
+import { projectApi } from '@/services/project-api';
 
 interface FileTreeNodeProps {
-  node: DirectoryNode;
-  level: number;
-  onFileClick: (filePath: string) => void;
-  onFileDragStart: (filePath: string, event: React.DragEvent) => void;
-  expandedFolders: Set<string>;
-  onToggleFolder: (path: string) => void;
-  onNodeRenamed?: (oldPath: string, newPath: string) => void;
-  onNodeDeleted?: (path: string) => void;
+    node: DirectoryNode;
+    level: number;
+    onFileClick: (filePath: string) => void;
+    onFileDragStart: (filePath: string, event: React.DragEvent) => void;
+    expandedFolders: Set<string>;
+    onToggleFolder: (path: string) => void;
+    onNodeRenamed?: (oldPath: string, newPath: string) => void;
+    onNodeDeleted?: (path: string) => void;
 }
 
-export const FileTreeNode = ({
-  node,
-  level,
-  onFileClick,
-  onFileDragStart,
-  expandedFolders,
-  onToggleFolder,
-  onNodeRenamed,
-  onNodeDeleted,
+export const FileTreeNode = (({
+    node,
+    level,
+    onFileClick,
+    onFileDragStart,
+    expandedFolders,
+    onToggleFolder,
+    onNodeRenamed,
+    onNodeDeleted
 }: FileTreeNodeProps) => {
-  const [isHovered, setIsHovered] = useState(false);
-  const [isRenaming, setIsRenaming] = useState(false);
-  const [renamingValue, setRenamingValue] = useState("");
-  const isExpanded = level === 0 || expandedFolders.has(node.path);
-  const isDirectory = node.type === "directory";
-  const hasChildren = node.children && node.children.length > 0;
-
-  const { openFile: openFileInSplit, createSplit } = useEditorSplitStore();
-
-  // Use the new hook to get git status for only this specific file
-  const gitFileStatus = useFileGitStatus(node.path);
-
-  // Memoize git status display values
-  const { gitColor, gitIcon, gitTooltip } = useMemo(() => {
-    if (!gitFileStatus) {
-      return { gitColor: "", gitIcon: "", gitTooltip: "" };
-    }
-
-    return {
-      gitColor: getGitStatusColor(
-        gitFileStatus.workingTreeStatus,
-        gitFileStatus.indexStatus,
-      ),
-      gitIcon: getGitStatusIcon(
-        gitFileStatus.workingTreeStatus,
-        gitFileStatus.indexStatus,
-      ),
-      gitTooltip: getGitStatusTooltip(
-        gitFileStatus.workingTreeStatus,
-        gitFileStatus.indexStatus,
-      ),
-    };
-  }, [gitFileStatus]);
-
-  const handleClick = useCallback(() => {
-    if (isDirectory) {
-      onToggleFolder(node.path);
-    } else {
-      onFileClick(node.path);
-    }
-  }, [isDirectory, node.path, onToggleFolder, onFileClick]);
-
-  const handleDragStart = useCallback(
-    (event: React.DragEvent) => {
-      if (!isDirectory) {
-        onFileDragStart(node.path, event);
-      }
-    },
-    [isDirectory, node.path, onFileDragStart],
-  );
-
-  // Context menu handlers
-  const handleOpen = useCallback(() => {
-    if (!isDirectory) {
-      onFileClick(node.path);
-    }
-  }, [isDirectory, node.path, onFileClick]);
-
-  const handleOpenInSplit = useCallback(async () => {
-    if (!isDirectory) {
-      // Create a horizontal split and open the file in it
-      await openFileInSplit(node.path);
-    }
-  }, [isDirectory, node.path, openFileInSplit]);
-
-  const handleRevealInFinder = useCallback(() => {
-    // Use Electron shell to reveal the file in finder
-    window.shellApi?.showItemInFolder(node.path);
-  }, [node.path]);
-
-  const handleCopyPath = useCallback(() => {
-    navigator.clipboard.writeText(node.path);
-  }, [node.path]);
-
-  const handleCopyRelativePath = useCallback(async () => {
-    // Get the relative path from the project root
-    try {
-      const projectRoot = await projectApi.getCurrentProject();
-      if (projectRoot) {
-        const relativePath = node.path
-          .replace(projectRoot, "")
-          .replace(/^\//, "");
-        navigator.clipboard.writeText(relativePath);
-      } else {
+    const [isHovered, setIsHovered] = useState(false);
+    const [isRenaming, setIsRenaming] = useState(false);
+    const [renamingValue, setRenamingValue] = useState('');
+    const isExpanded = level === 0 || expandedFolders.has(node.path);
+    const isDirectory = node.type === 'directory';
+    const hasChildren = node.children && node.children.length > 0;
+
+    const { openFile: openFileInSplit, createSplit } = useEditorSplitStore();
+
+    // Use the new hook to get git status for only this specific file
+    const gitFileStatus = useFileGitStatus(node.path);
+
+    // Memoize git status display values
+    const { gitColor, gitIcon, gitTooltip } = useMemo(() => {
+        if (!gitFileStatus) {
+            return { gitColor: '', gitIcon: '', gitTooltip: '' };
+        }
+        
+        return {
+            gitColor: getGitStatusColor(gitFileStatus.workingTreeStatus, gitFileStatus.indexStatus),
+            gitIcon: getGitStatusIcon(gitFileStatus.workingTreeStatus, gitFileStatus.indexStatus),
+            gitTooltip: getGitStatusTooltip(gitFileStatus.workingTreeStatus, gitFileStatus.indexStatus)
+        };
+    }, [gitFileStatus]);
+
+    const handleClick = useCallback(() => {
+        if (isDirectory) {
+            onToggleFolder(node.path);
+        } else {
+            onFileClick(node.path);
+        }
+    }, [isDirectory, node.path, onToggleFolder, onFileClick]);
+
+    const handleDragStart = useCallback((event: React.DragEvent) => {
+        if (!isDirectory) {
+            onFileDragStart(node.path, event);
+        }
+    }, [isDirectory, node.path, onFileDragStart]);
+
+    // Context menu handlers
+    const handleOpen = useCallback(() => {
+        if (!isDirectory) {
+            onFileClick(node.path);
+        }
+    }, [isDirectory, node.path, onFileClick]);
+
+    const handleOpenInSplit = useCallback(async () => {
+        if (!isDirectory) {
+            // Create a horizontal split and open the file in it
+            await openFileInSplit(node.path);
+        }
+    }, [isDirectory, node.path, openFileInSplit]);
+
+    const handleRevealInFinder = useCallback(() => {
+        // Use Electron shell to reveal the file in finder
+        window.shellApi?.showItemInFolder(node.path);
+    }, [node.path]);
+
+    const handleCopyPath = useCallback(() => {
         navigator.clipboard.writeText(node.path);
-      }
-    } catch (error) {
-      // Fallback to absolute path
-      navigator.clipboard.writeText(node.path);
-    }
-  }, [node.path]);
-
-  const handleRename = useCallback(() => {
-    setIsRenaming(true);
-    setRenamingValue(node.name);
-  }, [node.name]);
-
-  const handleRenameSubmit = useCallback(async () => {
-    if (renamingValue.trim() && renamingValue !== node.name) {
-      try {
-        const parentPath = node.path.substring(0, node.path.lastIndexOf("/"));
-        const newPath = `${parentPath}/${renamingValue.trim()}`;
-
-        if (isDirectory) {
-          await projectApi.renameFolder(node.path, newPath);
-        } else {
-          await projectApi.renameFile(node.path, newPath);
-        }
-
-        onNodeRenamed?.(node.path, newPath);
-      } catch (error) {
-        console.error("Failed to rename:", error);
-      }
-    }
-    setIsRenaming(false);
-    setRenamingValue("");
-  }, [renamingValue, node.name, node.path, isDirectory, onNodeRenamed]);
-
-  const handleRenamingKeyDown = useCallback(
-    (event: React.KeyboardEvent) => {
-      if (event.key === "Enter") {
-        event.preventDefault();
-        handleRenameSubmit();
-      } else if (event.key === "Escape") {
-        event.preventDefault();
+    }, [node.path]);
+
+    const handleCopyRelativePath = useCallback(async () => {
+        // Get the relative path from the project root
+        try {
+            const projectRoot = await projectApi.getCurrentProject();
+            if (projectRoot) {
+                const relativePath = node.path.replace(projectRoot, '').replace(/^\//, '');
+                navigator.clipboard.writeText(relativePath);
+            } else {
+                navigator.clipboard.writeText(node.path);
+            }
+        } catch (error) {
+            // Fallback to absolute path
+            navigator.clipboard.writeText(node.path);
+        }
+    }, [node.path]);
+
+    const handleRename = useCallback(() => {
+        setIsRenaming(true);
+        setRenamingValue(node.name);
+    }, [node.name]);
+
+    const handleRenameSubmit = useCallback(async () => {
+        if (renamingValue.trim() && renamingValue !== node.name) {
+            try {
+                const parentPath = node.path.substring(0, node.path.lastIndexOf('/'));
+                const newPath = `${parentPath}/${renamingValue.trim()}`;
+                
+                if (isDirectory) {
+                    await projectApi.renameFolder(node.path, newPath);
+                } else {
+                    await projectApi.renameFile(node.path, newPath);
+                }
+                
+                onNodeRenamed?.(node.path, newPath);
+            } catch (error) {
+                console.error('Failed to rename:', error);
+            }
+        }
         setIsRenaming(false);
-        setRenamingValue("");
-      }
-    },
-    [handleRenameSubmit],
-  );
-
-  const handleDelete = useCallback(async () => {
-    if (confirm(`Are you sure you want to delete "${node.name}"?`)) {
-      try {
-        if (isDirectory) {
-          await projectApi.deleteFolder(node.path);
-        } else {
-          await projectApi.deleteFile(node.path);
-        }
-        onNodeDeleted?.(node.path);
-      } catch (error) {
-        console.error("Failed to delete:", error);
-      }
-    }
-  }, [node.path, node.name, isDirectory, onNodeDeleted]);
-
-  return (
-    <div>
-      <ContextMenu>
-        <ContextMenuTrigger>
-          <div
-            className={cn(
-              "hover:bg-accent hover:text-accent-foreground group flex cursor-default items-center gap-1 rounded-sm px-2 py-0.5",
-              "relative text-sm select-none",
-              gitColor,
+        setRenamingValue('');
+    }, [renamingValue, node.name, node.path, isDirectory, onNodeRenamed]);
+
+    const handleRenamingKeyDown = useCallback((event: React.KeyboardEvent) => {
+        if (event.key === 'Enter') {
+            event.preventDefault();
+            handleRenameSubmit();
+        } else if (event.key === 'Escape') {
+            event.preventDefault();
+            setIsRenaming(false);
+            setRenamingValue('');
+        }
+    }, [handleRenameSubmit]);
+
+    const handleDelete = useCallback(async () => {
+        if (confirm(`Are you sure you want to delete "${node.name}"?`)) {
+            try {
+                if (isDirectory) {
+                    await projectApi.deleteFolder(node.path);
+                } else {
+                    await projectApi.deleteFile(node.path);
+                }
+                onNodeDeleted?.(node.path);
+            } catch (error) {
+                console.error('Failed to delete:', error);
+            }
+        }
+    }, [node.path, node.name, isDirectory, onNodeDeleted]);
+
+    return (
+        <div>
+            <ContextMenu>
+                <ContextMenuTrigger>
+                    <div
+                        className={cn(
+                            "flex items-center gap-1 px-2 py-1 cursor-default hover:bg-accent hover:text-accent-foreground rounded-sm group",
+                            "text-sm select-none relative",
+                            gitColor
+                        )}
+                        style={{ paddingLeft: `${level * 12 + 8}px` }}
+                        onClick={handleClick}
+                        onMouseEnter={() => setIsHovered(true)}
+                        onMouseLeave={() => setIsHovered(false)}
+                        draggable={!isDirectory}
+                        onDragStart={handleDragStart}
+                        title={gitTooltip}
+                    >
+                        {isDirectory && (
+                            <div className="flex items-center justify-center w-4 h-4">
+                                {hasChildren && (
+                                    isExpanded ? (
+                                        <ChevronDown className="h-3 w-3" />
+                                    ) : (
+                                        <ChevronRight className="h-3 w-3" />
+                                    )
+                                )}
+                            </div>
+                        )}
+
+                        <div className="flex items-center justify-center w-4 h-4">
+                            {isDirectory ? (
+                                isExpanded ? (
+                                    <FolderOpen className="h-4 w-4 text-emerald-500" />
+                                ) : (
+                                    <Folder className="h-4 w-4 text-emerald-500" />
+                                )
+                            ) : (
+                                <File className="h-4 w-4 text-muted-foreground" />
+                            )}
+                        </div>
+
+                        {isRenaming ? (
+                            <input
+                                type="text"
+                                value={renamingValue}
+                                onChange={(e) => setRenamingValue(e.target.value)}
+                                onKeyDown={handleRenamingKeyDown}
+                                onBlur={handleRenameSubmit}
+                                className="flex-1 bg-background/50 border-0 outline-0 focus:ring-1 focus:ring-ring rounded px-1 text-sm"
+                                autoFocus
+                                onFocus={(e) => e.target.select()}
+                            />
+                        ) : (
+                            <span className="flex-1 truncate">{node.name}</span>
+                        )}
+                        
+                        {/* Git status indicator */}
+                        {gitIcon && (
+                            <span className={cn("text-xs font-mono", gitColor)} title={gitTooltip}>
+                                {gitIcon}
+                            </span>
+                        )}
+
+                        {/* Action buttons for directories on hover */}
+                        {isDirectory && isHovered && !isRenaming && (
+                            <div className="flex items-center gap-1 opacity-0 group-hover:opacity-100 transition-opacity">
+                                <CreateFilePopover
+                                    basePath={node.path}
+                                    defaultType="file"
+                                    trigger={
+                                        <Button
+                                            variant="ghost"
+                                            size="sm"
+                                            className="h-5 w-5 p-0 hover:bg-accent-foreground/10"
+                                            title="Create file"
+                                            onClick={(e) => e.stopPropagation()}
+                                        >
+                                            <FileText className="h-3 w-3" />
+                                        </Button>
+                                    }
+                                />
+                                <CreateFilePopover
+                                    basePath={node.path}
+                                    defaultType="folder"
+                                    trigger={
+                                        <Button
+                                            variant="ghost"
+                                            size="sm"
+                                            className="h-5 w-5 p-0 hover:bg-accent-foreground/10"
+                                            title="Create folder"
+                                            onClick={(e) => e.stopPropagation()}
+                                        >
+                                            <FolderPlus className="h-3 w-3" />
+                                        </Button>
+                                    }
+                                />
+                            </div>
+                        )}
+                    </div>
+                </ContextMenuTrigger>
+                <ContextMenuContent>
+                    {!isDirectory && (
+                        <>
+                            <ContextMenuItem onClick={handleOpen}>
+                                <File className="h-4 w-4 mr-2" />
+                                Open
+                            </ContextMenuItem>
+                            <ContextMenuItem onClick={handleOpenInSplit}>
+                                <SplitSquareHorizontal className="h-4 w-4 mr-2" />
+                                Open in Split
+                            </ContextMenuItem>
+                            <ContextMenuSeparator />
+                        </>
+                    )}
+                    <ContextMenuItem onClick={handleRevealInFinder}>
+                        <FolderSearch className="h-4 w-4 mr-2" />
+                        Reveal in Finder
+                    </ContextMenuItem>
+                    <ContextMenuSeparator />
+                    <ContextMenuItem onClick={handleCopyPath}>
+                        <Copy className="h-4 w-4 mr-2" />
+                        Copy Path
+                    </ContextMenuItem>
+                    <ContextMenuItem onClick={handleCopyRelativePath}>
+                        <Copy className="h-4 w-4 mr-2" />
+                        Copy Relative Path
+                    </ContextMenuItem>
+                    <ContextMenuSeparator />
+                    <ContextMenuItem onClick={handleRename}>
+                        <Edit3 className="h-4 w-4 mr-2" />
+                        Rename
+                    </ContextMenuItem>
+                    <ContextMenuItem onClick={handleDelete} className="text-destructive">
+                        <Trash2 className="h-4 w-4 mr-2" />
+                        Delete
+                    </ContextMenuItem>
+                </ContextMenuContent>
+            </ContextMenu>
+
+            {isDirectory && isExpanded && hasChildren && (
+                <div>
+                    {node.children!.map((child) => (
+                        <FileTreeNode
+                            key={child.path}
+                            node={child}
+                            level={level + 1}
+                            onFileClick={onFileClick}
+                            onFileDragStart={onFileDragStart}
+                            expandedFolders={expandedFolders}
+                            onToggleFolder={onToggleFolder}
+                            onNodeRenamed={onNodeRenamed}
+                            onNodeDeleted={onNodeDeleted}
+                        />
+                    ))}
+                </div>
             )}
-            style={{ paddingLeft: `${level * 12 + 8}px` }}
-            onClick={handleClick}
-            onMouseEnter={() => setIsHovered(true)}
-            onMouseLeave={() => setIsHovered(false)}
-            draggable={!isDirectory}
-            onDragStart={handleDragStart}
-            title={gitTooltip}
-          >
-            {isDirectory && (
-              <div className="flex h-4 w-4 items-center justify-center">
-                {hasChildren &&
-                  (isExpanded ? (
-                    <ChevronDown className="h-3 w-3" />
-                  ) : (
-                    <ChevronRight className="h-3 w-3" />
-                  ))}
-              </div>
-            )}
-
-            <div className="flex h-4 w-4 items-center justify-center">
-              {isDirectory ? (
-                isExpanded ? (
-                  <FolderOpen className="h-3.5 w-3.5 text-emerald-500" />
-                ) : (
-                  <Folder className="h-3.5 w-3.5 text-emerald-500" />
-                )
-              ) : (
-                <File className="text-muted-foreground h-3.5 w-3.5" />
-              )}
-            </div>
-
-            {isRenaming ? (
-              <input
-                type="text"
-                value={renamingValue}
-                onChange={(e) => setRenamingValue(e.target.value)}
-                onKeyDown={handleRenamingKeyDown}
-                onBlur={handleRenameSubmit}
-                className="bg-background/50 focus:ring-ring flex-1 rounded border-0 px-1 text-sm outline-0 focus:ring-1"
-                autoFocus
-                onFocus={(e) => e.target.select()}
-              />
-            ) : (
-              <span className="flex-1 truncate">{node.name}</span>
-            )}
-
-            {/* Git status indicator */}
-            {gitIcon && (
-              <span
-                className={cn("font-mono text-sm", gitColor)}
-                title={gitTooltip}
-              >
-                {gitIcon}
-              </span>
-            )}
-
-            {/* Action buttons for directories on hover */}
-            {isDirectory && isHovered && !isRenaming && (
-              <div className="flex items-center gap-1 opacity-0 transition-opacity group-hover:opacity-100">
-                <CreateFilePopover
-                  basePath={node.path}
-                  defaultType="file"
-                  trigger={
-                    <Button
-                      variant="ghost"
-                      size="sm"
-                      className="hover:bg-accent-foreground/10 h-5 w-5 p-0"
-                      title="Create file"
-                      onClick={(e) => e.stopPropagation()}
-                    >
-                      <FileText className="h-3 w-3" />
-                    </Button>
-                  }
-                />
-                <CreateFilePopover
-                  basePath={node.path}
-                  defaultType="folder"
-                  trigger={
-                    <Button
-                      variant="ghost"
-                      size="sm"
-                      className="hover:bg-accent-foreground/10 h-5 w-5 p-0"
-                      title="Create folder"
-                      onClick={(e) => e.stopPropagation()}
-                    >
-                      <FolderPlus className="h-3 w-3" />
-                    </Button>
-                  }
-                />
-              </div>
-            )}
-          </div>
-        </ContextMenuTrigger>
-        <ContextMenuContent>
-          {!isDirectory && (
-            <>
-              <ContextMenuItem onClick={handleOpen}>
-                <File className="mr-2 h-4 w-4" />
-                Open
-              </ContextMenuItem>
-              <ContextMenuItem onClick={handleOpenInSplit}>
-                <SplitSquareHorizontal className="mr-2 h-4 w-4" />
-                Open in Split
-              </ContextMenuItem>
-              <ContextMenuSeparator />
-            </>
-          )}
-          <ContextMenuItem onClick={handleRevealInFinder}>
-            <FolderSearch className="mr-2 h-4 w-4" />
-            Reveal in Finder
-          </ContextMenuItem>
-          <ContextMenuSeparator />
-          <ContextMenuItem onClick={handleCopyPath}>
-            <Copy className="mr-2 h-4 w-4" />
-            Copy Path
-          </ContextMenuItem>
-          <ContextMenuItem onClick={handleCopyRelativePath}>
-            <Copy className="mr-2 h-4 w-4" />
-            Copy Relative Path
-          </ContextMenuItem>
-          <ContextMenuSeparator />
-          <ContextMenuItem onClick={handleRename}>
-            <Edit3 className="mr-2 h-4 w-4" />
-            Rename
-          </ContextMenuItem>
-          <ContextMenuItem onClick={handleDelete} className="text-destructive">
-            <Trash2 className="mr-2 h-4 w-4" />
-            Delete
-          </ContextMenuItem>
-        </ContextMenuContent>
-      </ContextMenu>
-
-      {isDirectory && isExpanded && hasChildren && (
-        <div>
-          {node.children!.map((child) => (
-            <FileTreeNode
-              key={child.path}
-              node={child}
-              level={level + 1}
-              onFileClick={onFileClick}
-              onFileDragStart={onFileDragStart}
-              expandedFolders={expandedFolders}
-              onToggleFolder={onToggleFolder}
-              onNodeRenamed={onNodeRenamed}
-              onNodeDeleted={onNodeDeleted}
-            />
-          ))}
         </div>
-      )}
-    </div>
-  );
-};
+    );
+});
 // , (prevProps, nextProps) => {
 //     // Custom comparison function to prevent unnecessary re-renders
 //     // Only re-render if the node itself or its dependencies have changed
