--- conflicted
+++ resolved
@@ -1,917 +1,753 @@
-import React, { useState, useCallback, useEffect } from 'react';
-import { useGitStore } from '@/stores/git';
-import { useProjectStore } from '@/stores/project';
-import { useBufferStore } from '@/stores/buffers';
-import { Button } from '@/components/ui/button';
-<<<<<<< HEAD
-import { Input } from '@/components/ui/input';
-import { Textarea } from '@/components/ui/textarea';
-import { Separator } from '@/components/ui/separator';
+import React, { useState, useCallback, useEffect } from "react";
+import { useGitStore } from "@/stores/git";
+import { useProjectStore } from "@/stores/project";
+import { useBufferStore } from "@/stores/buffers";
+import { Button } from "@/components/ui/button";
+import { Input } from "@/components/ui/input";
+import { Textarea } from "@/components/ui/textarea";
+import { Separator } from "@/components/ui/separator";
+import { Checkbox } from "@/components/ui/checkbox";
 import {
-    DropdownMenu,
-    DropdownMenuContent,
-    DropdownMenuItem,
-    DropdownMenuSeparator,
-    DropdownMenuTrigger,
-} from '@/components/ui/dropdown-menu';
+  DropdownMenu,
+  DropdownMenuContent,
+  DropdownMenuItem,
+  DropdownMenuSeparator,
+  DropdownMenuTrigger,
+} from "@/components/ui/dropdown-menu";
 import {
-    AlertDialog,
-    AlertDialogAction,
-    AlertDialogCancel,
-    AlertDialogContent,
-    AlertDialogDescription,
-    AlertDialogFooter,
-    AlertDialogHeader,
-    AlertDialogTitle,
-    AlertDialogTrigger,
-} from '@/components/ui/alert-dialog';
-=======
-import { Textarea } from '@/components/ui/textarea';
-import { Checkbox } from '@/components/ui/checkbox';
->>>>>>> 2dfa331a
+  AlertDialog,
+  AlertDialogAction,
+  AlertDialogCancel,
+  AlertDialogContent,
+  AlertDialogDescription,
+  AlertDialogFooter,
+  AlertDialogHeader,
+  AlertDialogTitle,
+  AlertDialogTrigger,
+} from "@/components/ui/alert-dialog";
 import {
-    GitBranch,
-    RefreshCw,
-    MoreHorizontal,
-    Upload,
-    Download,
-    GitCommit,
-    FileText,
-<<<<<<< HEAD
-    FolderOpen,
-    ChevronRight,
-    ChevronDown,
-    History,
-    Settings,
-    Terminal,
-    Eye,
-    EyeOff,
-    Trash2,
-    RotateCcw,
-    Copy,
-    ExternalLink
-=======
-    ChevronDown
->>>>>>> 2dfa331a
-} from 'lucide-react';
-import { getGitStatusColor, getGitStatusIcon, getGitStatusTooltip } from '@/services/git-api';
-import { cn } from '@/utils/tailwind';
-import path from 'path';
+  GitBranch,
+  RefreshCw,
+  MoreHorizontal,
+  Upload,
+  Download,
+  GitCommit,
+  FileText,
+  FolderOpen,
+  ChevronRight,
+  ChevronDown,
+  History,
+  Settings,
+  Terminal,
+  Eye,
+  EyeOff,
+  Trash2,
+  RotateCcw,
+  Copy,
+  ExternalLink,
+  GitPullRequest,
+  GitMerge,
+  Plus,
+  Minus,
+  Check,
+} from "lucide-react";
+import {
+  getGitStatusColor,
+  getGitStatusIcon,
+  getGitStatusTooltip,
+} from "@/services/git-api";
+import { cn } from "@/utils/tailwind";
+import path from "path";
 
 export function GitPanel() {
-    const { currentProject } = useProjectStore();
-    const { openFile } = useBufferStore();
-    const {
-        gitStatus,
-        isGitRepo,
-        currentBranch,
-        branches,
-        commits,
-        isLoadingStatus,
-        refreshGitStatus,
-        addFile,
-        commitChanges,
-        pushChanges,
-        pullChanges,
-        loadBranches,
-        loadCommits,
-        checkoutBranch
-    } = useGitStore();
-
-    const [commitMessage, setCommitMessage] = useState('');
-<<<<<<< HEAD
-    const [expandedSections, setExpandedSections] = useState<Set<string>>(new Set(['unstaged', 'staged', 'commits']));
-    const [isCommitting, setIsCommitting] = useState(false);
-    const [isPushing, setIsPushing] = useState(false);
-    const [isPulling, setIsPulling] = useState(false);
-    const [showStageAllDialog, setShowStageAllDialog] = useState(false);
-    const [showBranchDialog, setShowBranchDialog] = useState(false);
-    const [showCreateBranchDialog, setShowCreateBranchDialog] = useState(false);
-    const [showMergeBranchDialog, setShowMergeBranchDialog] = useState(false);
-    const [newBranchName, setNewBranchName] = useState('');
-    const [selectedBranch, setSelectedBranch] = useState('');
-=======
-    const [selectedFiles, setSelectedFiles] = useState<Set<string>>(new Set());
-    const [isCommitting, setIsCommitting] = useState(false);
-    const [isPushing, setIsPushing] = useState(false);
-    const [isPulling, setIsPulling] = useState(false);
-    
-    // Compute derived state early to use in callbacks
-    const unstagedFiles = gitStatus?.files.filter(f => f.workingTreeStatus && f.workingTreeStatus !== ' ') || [];
-    const stagedFiles = gitStatus?.files.filter(f => f.indexStatus && f.indexStatus !== ' ') || [];
->>>>>>> 2dfa331a
-
-    // Load initial data when component mounts
-    useEffect(() => {
-        if (!isGitRepo || !currentProject) return;
-
-        // Load initial git data
-        refreshGitStatus();
-        loadBranches();
-        loadCommits();
-    }, [isGitRepo, currentProject, refreshGitStatus, loadBranches, loadCommits]);
-
-    const handleRefresh = useCallback(() => {
-        refreshGitStatus();
-    }, [refreshGitStatus]);
-
-    const handleToggleFile = useCallback((filePath: string) => {
-        setSelectedFiles(prev => {
-            const newSet = new Set(prev);
-            if (newSet.has(filePath)) {
-                newSet.delete(filePath);
-            } else {
-                newSet.add(filePath);
+  const { currentProject } = useProjectStore();
+  const { openFile } = useBufferStore();
+  const {
+    gitStatus,
+    isGitRepo,
+    currentBranch,
+    branches,
+    commits,
+    isLoadingStatus,
+    refreshGitStatus,
+    addFile,
+    commitChanges,
+    pushChanges,
+    pullChanges,
+    loadBranches,
+    loadCommits,
+    checkoutBranch,
+  } = useGitStore();
+
+  const [commitMessage, setCommitMessage] = useState("");
+  const [selectedFiles, setSelectedFiles] = useState<Set<string>>(new Set());
+  const [expandedSections, setExpandedSections] = useState<Set<string>>(
+    new Set(["unstaged", "staged", "commits"]),
+  );
+  const [isCommitting, setIsCommitting] = useState(false);
+  const [isPushing, setIsPushing] = useState(false);
+  const [isPulling, setIsPulling] = useState(false);
+  const [showStageAllDialog, setShowStageAllDialog] = useState(false);
+  const [showBranchDialog, setShowBranchDialog] = useState(false);
+  const [showCreateBranchDialog, setShowCreateBranchDialog] = useState(false);
+  const [showMergeBranchDialog, setShowMergeBranchDialog] = useState(false);
+  const [newBranchName, setNewBranchName] = useState("");
+  const [selectedBranch, setSelectedBranch] = useState("");
+
+  // Compute derived state early to use in callbacks
+  const unstagedFiles =
+    gitStatus?.files.filter(
+      (f) => f.workingTreeStatus && f.workingTreeStatus !== " ",
+    ) || [];
+  const stagedFiles =
+    gitStatus?.files.filter((f) => f.indexStatus && f.indexStatus !== " ") ||
+    [];
+
+  // Load initial data when component mounts
+  useEffect(() => {
+    if (!isGitRepo || !currentProject) return;
+
+    // Load initial git data
+    refreshGitStatus();
+    loadBranches();
+    loadCommits();
+  }, [isGitRepo, currentProject, refreshGitStatus, loadBranches, loadCommits]);
+
+  const handleRefresh = useCallback(() => {
+    refreshGitStatus();
+  }, [refreshGitStatus]);
+
+  const handleToggleFile = useCallback((filePath: string) => {
+    setSelectedFiles((prev) => {
+      const newSet = new Set(prev);
+      if (newSet.has(filePath)) {
+        newSet.delete(filePath);
+      } else {
+        newSet.add(filePath);
+      }
+      return newSet;
+    });
+  }, []);
+
+  const handleSelectAll = useCallback(() => {
+    // Re-compute unstaged files inside the callback to avoid closure issues
+    const currentUnstagedFiles =
+      gitStatus?.files.filter(
+        (f) => f.workingTreeStatus && f.workingTreeStatus !== " ",
+      ) || [];
+    const allFiles = currentUnstagedFiles.map((f) => f.path);
+    setSelectedFiles(new Set(allFiles));
+  }, [gitStatus]);
+
+  const handleStageSelected = useCallback(async () => {
+    for (const filePath of selectedFiles) {
+      await addFile(filePath);
+    }
+    setSelectedFiles(new Set());
+  }, [selectedFiles, addFile]);
+
+  const handleToggleSection = useCallback((section: string) => {
+    setExpandedSections((prev) => {
+      const newSet = new Set(prev);
+      if (newSet.has(section)) {
+        newSet.delete(section);
+      } else {
+        newSet.add(section);
+      }
+      return newSet;
+    });
+  }, []);
+
+  const handleStageFile = useCallback(
+    async (filePath: string) => {
+      await addFile(filePath);
+    },
+    [addFile],
+  );
+
+  const handleStageAllFiles = useCallback(async () => {
+    await addFile();
+  }, [addFile]);
+
+  const handleCommit = useCallback(async () => {
+    if (!commitMessage.trim()) return;
+
+    // If no staged files but unstaged files exist, show dialog to stage all
+    if (stagedFiles.length === 0 && unstagedFiles.length > 0) {
+      setShowStageAllDialog(true);
+      return;
+    }
+
+    setIsCommitting(true);
+    try {
+      const success = await commitChanges(commitMessage);
+      if (success) {
+        setCommitMessage("");
+        setSelectedFiles(new Set());
+      }
+    } finally {
+      setIsCommitting(false);
+    }
+  }, [commitMessage, commitChanges, stagedFiles.length, unstagedFiles.length]);
+
+  const handleStageAllAndCommit = useCallback(async () => {
+    setShowStageAllDialog(false);
+    setIsCommitting(true);
+    try {
+      // Stage all files first
+      await addFile();
+      // Then commit
+      const success = await commitChanges(commitMessage);
+      if (success) {
+        setCommitMessage("");
+      }
+    } finally {
+      setIsCommitting(false);
+    }
+  }, [commitMessage, commitChanges, addFile]);
+
+  const handlePush = useCallback(async () => {
+    setIsPushing(true);
+    try {
+      await pushChanges();
+    } finally {
+      setIsPushing(false);
+    }
+  }, [pushChanges]);
+
+  const handlePull = useCallback(async () => {
+    setIsPulling(true);
+    try {
+      await pullChanges();
+    } finally {
+      setIsPulling(false);
+    }
+  }, [pullChanges]);
+
+  // Git menu handlers
+  const handleViewAndCompare = useCallback(() => {
+    // Open a diff view - could integrate with your existing diff viewer
+    console.log("Opening diff view...");
+    // You could implement this to show a diff panel or modal
+  }, []);
+
+  const handleCheckoutBranch = useCallback(() => {
+    setShowBranchDialog(true);
+  }, []);
+
+  const handleCreateBranch = useCallback(() => {
+    setShowCreateBranchDialog(true);
+  }, []);
+
+  const handleMergeBranch = useCallback(() => {
+    setShowMergeBranchDialog(true);
+  }, []);
+
+  const handleRebaseBranch = useCallback(() => {
+    console.log("Rebasing branch...");
+    // Implement rebase functionality
+  }, []);
+
+  const handleShowGitOutput = useCallback(() => {
+    console.log("Showing Git output...");
+    // Open a terminal or output panel showing git commands
+  }, []);
+
+  const handleOpenInTerminal = useCallback(() => {
+    if (currentProject) {
+      // Open terminal in the project directory
+      console.log("Opening terminal in:", currentProject);
+      // You could use an IPC call to open terminal
+    }
+  }, [currentProject]);
+
+  const handleSettings = useCallback(() => {
+    console.log("Opening Git settings...");
+    // Open settings panel/modal
+  }, []);
+
+  const handleActualCheckout = useCallback(
+    async (branchName: string) => {
+      try {
+        const success = await checkoutBranch(branchName);
+        if (success) {
+          setShowBranchDialog(false);
+          refreshGitStatus();
+          loadBranches();
+        } else {
+          console.error("Failed to checkout branch:", branchName);
+        }
+      } catch (error) {
+        console.error("Failed to checkout branch:", error);
+      }
+    },
+    [checkoutBranch, refreshGitStatus, loadBranches],
+  );
+
+  const handleActualCreateBranch = useCallback(async () => {
+    if (!newBranchName.trim()) return;
+
+    try {
+      console.log("Creating branch:", newBranchName);
+      // TODO: Implement branch creation in the git store
+      alert(
+        "Branch creation not yet implemented. Please use the terminal for now.",
+      );
+      setNewBranchName("");
+      setShowCreateBranchDialog(false);
+    } catch (error) {
+      console.error("Failed to create branch:", error);
+    }
+  }, [newBranchName]);
+
+  const handleActualMergeBranch = useCallback(async (branchName: string) => {
+    try {
+      console.log("Merging branch:", branchName);
+      // TODO: Implement branch merging in the git store
+      alert(
+        "Branch merging not yet implemented. Please use the terminal for now.",
+      );
+      setShowMergeBranchDialog(false);
+    } catch (error) {
+      console.error("Failed to merge branch:", error);
+    }
+  }, []);
+
+  const handleFileClick = useCallback(
+    async (filePath: string, event: React.MouseEvent) => {
+      // Prevent checkbox toggle when clicking on the file
+      if ((event.target as HTMLElement).closest(".checkbox")) {
+        return;
+      }
+
+      if (!currentProject) return;
+
+      // Construct full file path
+      const fullPath = path.join(currentProject.path, filePath);
+
+      // Open the file
+      await openFile(fullPath);
+
+      // TODO: Show git diff view for the file
+    },
+    [currentProject, openFile],
+  );
+
+  if (!isGitRepo) {
+    return (
+      <div className="flex h-full items-center justify-center p-4">
+        <div className="text-center">
+          <GitBranch className="text-muted-foreground mx-auto mb-2 h-8 w-8" />
+          <p className="text-muted-foreground mb-4 text-sm">
+            This folder is not a Git repository
+          </p>
+          <Button variant="outline" size="sm">
+            Initialize Repository
+          </Button>
+        </div>
+      </div>
+    );
+  }
+
+  return (
+    <div className="bg-background flex h-full flex-col overflow-y-auto">
+      {/* Header */}
+      <div className="bg-card/50 flex flex-shrink-0 items-center justify-between p-3">
+        <div className="flex items-center gap-2">
+          <GitBranch className="text-muted-foreground h-4 w-4" />
+          <span className="font-mono text-sm">{currentBranch}</span>
+          <DropdownMenu>
+            <DropdownMenuTrigger asChild>
+              <Button variant="ghost" size="sm" className="h-6 w-6 p-0">
+                <ChevronDown className="text-muted-foreground h-3 w-3" />
+              </Button>
+            </DropdownMenuTrigger>
+            <DropdownMenuContent align="start" className="w-48">
+              <DropdownMenuItem onClick={handleViewAndCompare}>
+                <GitPullRequest className="mr-2 h-4 w-4" />
+                View & Compare
+              </DropdownMenuItem>
+              <DropdownMenuItem onClick={handleCheckoutBranch}>
+                <GitBranch className="mr-2 h-4 w-4" />
+                Checkout to...
+              </DropdownMenuItem>
+              <DropdownMenuItem onClick={handleCreateBranch}>
+                <Plus className="mr-2 h-4 w-4" />
+                Create Branch...
+              </DropdownMenuItem>
+              <DropdownMenuSeparator />
+              <DropdownMenuItem onClick={handleMergeBranch}>
+                <GitMerge className="mr-2 h-4 w-4" />
+                Merge Branch...
+              </DropdownMenuItem>
+              <DropdownMenuItem onClick={handleRebaseBranch}>
+                <GitPullRequest className="mr-2 h-4 w-4" />
+                Rebase Branch...
+              </DropdownMenuItem>
+              <DropdownMenuSeparator />
+              <DropdownMenuItem onClick={handleShowGitOutput}>
+                <History className="mr-2 h-4 w-4" />
+                Show Git Output
+              </DropdownMenuItem>
+              <DropdownMenuItem onClick={handleOpenInTerminal}>
+                <Terminal className="mr-2 h-4 w-4" />
+                Open in Terminal
+              </DropdownMenuItem>
+              <DropdownMenuSeparator />
+              <DropdownMenuItem onClick={handleSettings}>
+                <Settings className="mr-2 h-4 w-4" />
+                Settings
+              </DropdownMenuItem>
+            </DropdownMenuContent>
+          </DropdownMenu>
+        </div>
+        <div className="flex items-center gap-1">
+          <Button
+            variant="ghost"
+            size="sm"
+            className="h-7 px-2 text-xs"
+            onClick={handlePull}
+            disabled={isPulling}
+          >
+            <Download className="mr-1 h-3 w-3" />
+            Pull
+          </Button>
+          <Button
+            variant="ghost"
+            size="sm"
+            className="h-7 px-2 text-xs"
+            onClick={handlePush}
+            disabled={isPushing}
+          >
+            <Upload className="mr-1 h-3 w-3" />
+            Push
+          </Button>
+          <Button
+            variant="ghost"
+            size="sm"
+            className="h-6 w-6 p-0"
+            onClick={handleRefresh}
+            disabled={isLoadingStatus}
+          >
+            <RefreshCw
+              className={cn("h-3 w-3", isLoadingStatus && "animate-spin")}
+            />
+          </Button>
+        </div>
+      </div>
+
+      {/* Changes Section */}
+      {unstagedFiles.length > 0 || stagedFiles.length > 0 ? (
+        <div className="flex-1 overflow-y-auto">
+          {/* Staged Files */}
+          {stagedFiles.length > 0 && (
+            <>
+              <div className="bg-card/30 sticky top-0 flex items-center justify-between border-b px-3 py-2">
+                <span className="text-sm font-medium">
+                  {stagedFiles.length} Staged Changes
+                </span>
+              </div>
+              <div className="border-b px-1">
+                {stagedFiles.map((file) => (
+                  <div
+                    key={file.path}
+                    className="hover:bg-accent/50 group flex cursor-pointer items-center gap-2 px-2 py-1.5"
+                    onClick={(e) => handleFileClick(file.path, e)}
+                  >
+                    <GitCommit className="h-3.5 w-3.5 flex-shrink-0 text-green-600" />
+                    <FileText className="text-muted-foreground h-3.5 w-3.5 flex-shrink-0" />
+                    <span className="flex-1 truncate text-sm">
+                      {file.relativeFilePath}
+                    </span>
+                    <span
+                      className={cn(
+                        "rounded px-1 font-mono text-xs",
+                        getGitStatusColor(
+                          file.workingTreeStatus,
+                          file.indexStatus,
+                        ),
+                      )}
+                      title={getGitStatusTooltip(
+                        file.workingTreeStatus,
+                        file.indexStatus,
+                      )}
+                    >
+                      {getGitStatusIcon(
+                        file.workingTreeStatus,
+                        file.indexStatus,
+                      )}
+                    </span>
+                  </div>
+                ))}
+              </div>
+            </>
+          )}
+
+          {/* Unstaged Files */}
+          {unstagedFiles.length > 0 && (
+            <>
+              <div className="bg-card/30 sticky top-0 flex items-center justify-between border-b px-3 py-2">
+                <span className="text-sm font-medium">
+                  {selectedFiles.size > 0 ? `${selectedFiles.size} of ` : ""}
+                  {unstagedFiles.length} Changes
+                </span>
+                <Button
+                  variant="ghost"
+                  size="sm"
+                  className="h-6 px-2 text-xs"
+                  onClick={
+                    selectedFiles.size > 0
+                      ? handleStageSelected
+                      : handleSelectAll
+                  }
+                >
+                  {selectedFiles.size > 0 ? "Stage Selected" : "Stage All"}
+                </Button>
+              </div>
+
+              <div className="px-1">
+                {unstagedFiles.map((file) => (
+                  <div
+                    key={file.path}
+                    className="hover:bg-accent/50 group flex cursor-pointer items-center gap-2 px-2 py-1.5"
+                    onClick={(e) => {
+                      // Check if clicking on checkbox or its container
+                      if (
+                        (e.target as HTMLElement).closest(
+                          '[role="checkbox"]',
+                        ) ||
+                        (e.target as HTMLElement).getAttribute("role") ===
+                          "checkbox"
+                      ) {
+                        handleToggleFile(file.path);
+                      } else {
+                        handleFileClick(file.path, e);
+                      }
+                    }}
+                  >
+                    <Checkbox
+                      checked={selectedFiles.has(file.path)}
+                      className="border-muted-foreground/50 data-[state=checked]:bg-primary data-[state=checked]:border-primary checkbox h-3.5 w-3.5 rounded-sm"
+                      onClick={(e) => e.stopPropagation()}
+                      onCheckedChange={() => handleToggleFile(file.path)}
+                    />
+                    <FileText className="text-muted-foreground h-3.5 w-3.5 flex-shrink-0" />
+                    <span className="flex-1 truncate text-sm">
+                      {file.relativeFilePath}
+                    </span>
+                    <span
+                      className={cn(
+                        "rounded px-1 font-mono text-xs",
+                        getGitStatusColor(
+                          file.workingTreeStatus,
+                          file.indexStatus,
+                        ),
+                      )}
+                      title={getGitStatusTooltip(
+                        file.workingTreeStatus,
+                        file.indexStatus,
+                      )}
+                    >
+                      {getGitStatusIcon(
+                        file.workingTreeStatus,
+                        file.indexStatus,
+                      )}
+                    </span>
+                  </div>
+                ))}
+              </div>
+            </>
+          )}
+        </div>
+      ) : (
+        <div className="flex flex-1 items-center justify-center p-4">
+          <div className="text-center">
+            <p className="text-muted-foreground text-sm">No changes detected</p>
+            <p className="text-muted-foreground mt-1 text-xs">
+              Make changes to files to see them here
+            </p>
+          </div>
+        </div>
+      )}
+
+      {/* Commit Message Section */}
+      <div className="bg-card/50 flex-shrink-0 border-t p-3">
+        <div className="mb-2 flex items-center gap-2">
+          <GitBranch className="text-muted-foreground h-3.5 w-3.5" />
+          <span className="text-muted-foreground font-mono text-xs">
+            {currentBranch}
+          </span>
+          <Button
+            variant="link"
+            size="sm"
+            className="ml-auto h-auto p-0 text-xs"
+            onClick={() => {}}
+          >
+            Publish
+          </Button>
+        </div>
+        <Textarea
+          placeholder="Enter commit message"
+          value={commitMessage}
+          onChange={(e) => setCommitMessage(e.target.value)}
+          className="bg-background/50 border-muted-foreground/20 min-h-[80px] resize-none text-sm"
+          onKeyDown={(e) => {
+            if (e.key === "Enter" && (e.metaKey || e.ctrlKey)) {
+              handleCommit();
             }
-            return newSet;
-        });
-    }, []);
-
-    const handleSelectAll = useCallback(() => {
-        // Re-compute unstaged files inside the callback to avoid closure issues
-        const currentUnstagedFiles = gitStatus?.files.filter(f => f.workingTreeStatus && f.workingTreeStatus !== ' ') || [];
-        const allFiles = currentUnstagedFiles.map(f => f.path);
-        setSelectedFiles(new Set(allFiles));
-    }, [gitStatus]);
-
-    const handleStageSelected = useCallback(async () => {
-        for (const filePath of selectedFiles) {
-            await addFile(filePath);
-        }
-        setSelectedFiles(new Set());
-    }, [selectedFiles, addFile]);
-
-    const unstagedFiles = gitStatus?.files.filter(f => f.workingTreeStatus && f.workingTreeStatus !== ' ') || [];
-    const stagedFiles = gitStatus?.files.filter(f => f.indexStatus && f.indexStatus !== ' ') || [];
-
-    const handleCommit = useCallback(async () => {
-        if (!commitMessage.trim()) return;
-
-        // If no staged files but unstaged files exist, show dialog to stage all
-        if (stagedFiles.length === 0 && unstagedFiles.length > 0) {
-            setShowStageAllDialog(true);
-            return;
-        }
-
-        setIsCommitting(true);
-        try {
-            const success = await commitChanges(commitMessage);
-            if (success) {
-                setCommitMessage('');
-            }
-        } finally {
-            setIsCommitting(false);
-        }
-    }, [commitMessage, commitChanges, stagedFiles.length, unstagedFiles.length]);
-
-    const handleStageAllAndCommit = useCallback(async () => {
-        setShowStageAllDialog(false);
-        setIsCommitting(true);
-        try {
-            // Stage all files first
-            await addFile();
-            // Then commit
-            const success = await commitChanges(commitMessage);
-            if (success) {
-                setCommitMessage('');
-            }
-        } finally {
-            setIsCommitting(false);
-        }
-    }, [commitMessage, commitChanges, addFile]);
-
-    const handlePush = useCallback(async () => {
-        setIsPushing(true);
-        try {
-            await pushChanges();
-        } finally {
-            setIsPushing(false);
-        }
-    }, [pushChanges]);
-
-    const handlePull = useCallback(async () => {
-        setIsPulling(true);
-        try {
-            await pullChanges();
-        } finally {
-            setIsPulling(false);
-        }
-    }, [pullChanges]);
-
-<<<<<<< HEAD
-    // Git menu handlers
-    const handleViewAndCompare = useCallback(() => {
-        // Open a diff view - could integrate with your existing diff viewer
-        console.log('Opening diff view...');
-        // You could implement this to show a diff panel or modal
-    }, []);
-
-    const handleCheckoutBranch = useCallback(() => {
-        setShowBranchDialog(true);
-    }, []);
-
-    const handleCreateBranch = useCallback(() => {
-        setShowCreateBranchDialog(true);
-    }, []);
-
-    const handleMergeBranch = useCallback(() => {
-        setShowMergeBranchDialog(true);
-    }, []);
-
-    const handleRebaseBranch = useCallback(() => {
-        console.log('Rebasing branch...');
-        // Implement rebase functionality
-    }, []);
-
-    const handleShowGitOutput = useCallback(() => {
-        console.log('Showing Git output...');
-        // Open a terminal or output panel showing git commands
-    }, []);
-
-    const handleOpenInTerminal = useCallback(() => {
-        if (currentProject) {
-            // Open terminal in the project directory
-            console.log('Opening terminal in:', currentProject);
-            // You could use an IPC call to open terminal
-        }
-    }, [currentProject]);
-
-    const handleSettings = useCallback(() => {
-        console.log('Opening Git settings...');
-        // Open settings panel/modal
-    }, []);
-
-    const handleActualCheckout = useCallback(async (branchName: string) => {
-        try {
-            const success = await checkoutBranch(branchName);
-            if (success) {
-                setShowBranchDialog(false);
-                refreshGitStatus();
-                loadBranches();
-            } else {
-                console.error('Failed to checkout branch:', branchName);
-            }
-        } catch (error) {
-            console.error('Failed to checkout branch:', error);
-        }
-    }, [checkoutBranch, refreshGitStatus, loadBranches]);
-
-    const handleActualCreateBranch = useCallback(async () => {
-        if (!newBranchName.trim()) return;
-        
-        try {
-            console.log('Creating branch:', newBranchName);
-            // TODO: Implement branch creation in the git store
-            alert('Branch creation not yet implemented. Please use the terminal for now.');
-            setNewBranchName('');
-            setShowCreateBranchDialog(false);
-        } catch (error) {
-            console.error('Failed to create branch:', error);
-        }
-    }, [newBranchName]);
-
-    const handleActualMergeBranch = useCallback(async (branchName: string) => {
-        try {
-            console.log('Merging branch:', branchName);
-            // TODO: Implement branch merging in the git store
-            alert('Branch merging not yet implemented. Please use the terminal for now.');
-            setShowMergeBranchDialog(false);
-        } catch (error) {
-            console.error('Failed to merge branch:', error);
-        }
-    }, []);
-=======
-    const handleFileClick = useCallback(async (filePath: string, event: React.MouseEvent) => {
-        // Prevent checkbox toggle when clicking on the file
-        if ((event.target as HTMLElement).closest('.checkbox')) {
-            return;
-        }
-        
-        if (!currentProject) return;
-        
-        // Construct full file path
-        const fullPath = path.join(currentProject.path, filePath);
-        
-        // Open the file
-        await openFile(fullPath);
-        
-        // TODO: Show git diff view for the file
-    }, [currentProject, openFile]);
->>>>>>> 2dfa331a
-
-    if (!isGitRepo) {
-        return (
-            <div className="h-full flex items-center justify-center p-4">
-                <div className="text-center">
-                    <GitBranch className="h-8 w-8 mx-auto mb-2 text-muted-foreground" />
-                    <p className="text-muted-foreground text-sm mb-4">This folder is not a Git repository</p>
-                    <Button variant="outline" size="sm">
-                        Initialize Repository
-                    </Button>
+          }}
+        />
+        <Button
+          size="sm"
+          className="mt-2 h-8 w-full text-xs"
+          onClick={handleCommit}
+          disabled={
+            !commitMessage.trim() || isCommitting || stagedFiles.length === 0
+          }
+        >
+          {isCommitting
+            ? "Committing..."
+            : `Commit ${stagedFiles.length > 0 ? `(${stagedFiles.length})` : "Tracked"}`}
+        </Button>
+      </div>
+
+      {/* Dialog Components */}
+      {/* Stage All and Commit Dialog */}
+      <AlertDialog
+        open={showStageAllDialog}
+        onOpenChange={setShowStageAllDialog}
+      >
+        <AlertDialogContent>
+          <AlertDialogHeader>
+            <AlertDialogTitle>Stage All and Commit</AlertDialogTitle>
+            <AlertDialogDescription>
+              There are no staged changes to commit. Would you like to stage all
+              your changes and commit them directly?
+            </AlertDialogDescription>
+          </AlertDialogHeader>
+          <AlertDialogFooter>
+            <AlertDialogCancel>Cancel</AlertDialogCancel>
+            <AlertDialogAction onClick={handleStageAllAndCommit}>
+              Always
+            </AlertDialogAction>
+            <AlertDialogAction onClick={handleStageAllAndCommit}>
+              Yes
+            </AlertDialogAction>
+          </AlertDialogFooter>
+        </AlertDialogContent>
+      </AlertDialog>
+
+      {/* Branch Checkout Dialog */}
+      <AlertDialog open={showBranchDialog} onOpenChange={setShowBranchDialog}>
+        <AlertDialogContent>
+          <AlertDialogHeader>
+            <AlertDialogTitle>Checkout Branch</AlertDialogTitle>
+            <AlertDialogDescription>
+              Select a branch to checkout to:
+            </AlertDialogDescription>
+          </AlertDialogHeader>
+          <div className="py-4">
+            <div className="max-h-64 space-y-2 overflow-y-auto">
+              {branches.map((branch) => (
+                <div
+                  key={branch.name}
+                  className={cn(
+                    "hover:bg-muted/50 cursor-pointer rounded p-2 text-sm",
+                    branch.current && "bg-muted font-medium",
+                  )}
+                  onClick={() => handleActualCheckout(branch.name)}
+                >
+                  <div className="flex items-center gap-2">
+                    <GitBranch className="h-3 w-3" />
+                    <span>{branch.name}</span>
+                    {branch.current && (
+                      <span className="text-muted-foreground text-xs">
+                        (current)
+                      </span>
+                    )}
+                  </div>
                 </div>
+              ))}
             </div>
-        );
-    }
-
-    return (
-        <div className="h-full overflow-y-auto flex flex-col bg-background">
-            {/* Header */}
-<<<<<<< HEAD
-            <div className="border-b p-3 flex flex-col gap-2 flex-shrink-0">
-                <div className="flex items-center justify-between">
+          </div>
+          <AlertDialogFooter>
+            <AlertDialogCancel>Cancel</AlertDialogCancel>
+          </AlertDialogFooter>
+        </AlertDialogContent>
+      </AlertDialog>
+
+      {/* Create Branch Dialog */}
+      <AlertDialog
+        open={showCreateBranchDialog}
+        onOpenChange={setShowCreateBranchDialog}
+      >
+        <AlertDialogContent>
+          <AlertDialogHeader>
+            <AlertDialogTitle>Create Branch</AlertDialogTitle>
+            <AlertDialogDescription>
+              Enter a name for the new branch:
+            </AlertDialogDescription>
+          </AlertDialogHeader>
+          <div className="py-4">
+            <Input
+              value={newBranchName}
+              onChange={(e) => setNewBranchName(e.target.value)}
+              placeholder="feature/my-new-feature"
+              className="w-full"
+              onKeyDown={(e) => {
+                if (e.key === "Enter") {
+                  handleActualCreateBranch();
+                }
+              }}
+            />
+          </div>
+          <AlertDialogFooter>
+            <AlertDialogCancel>Cancel</AlertDialogCancel>
+            <AlertDialogAction
+              onClick={handleActualCreateBranch}
+              disabled={!newBranchName.trim()}
+            >
+              Create Branch
+            </AlertDialogAction>
+          </AlertDialogFooter>
+        </AlertDialogContent>
+      </AlertDialog>
+
+      {/* Merge Branch Dialog */}
+      <AlertDialog
+        open={showMergeBranchDialog}
+        onOpenChange={setShowMergeBranchDialog}
+      >
+        <AlertDialogContent>
+          <AlertDialogHeader>
+            <AlertDialogTitle>Merge Branch</AlertDialogTitle>
+            <AlertDialogDescription>
+              Select a branch to merge into {currentBranch}:
+            </AlertDialogDescription>
+          </AlertDialogHeader>
+          <div className="py-4">
+            <div className="max-h-64 space-y-2 overflow-y-auto">
+              {branches
+                .filter((branch) => !branch.current)
+                .map((branch) => (
+                  <div
+                    key={branch.name}
+                    className="hover:bg-muted/50 cursor-pointer rounded p-2 text-sm"
+                    onClick={() => handleActualMergeBranch(branch.name)}
+                  >
                     <div className="flex items-center gap-2">
-                        <GitBranch className="h-4 w-4" />
-                        <span className="font-mono text-sm">{currentBranch}</span>
+                      <GitBranch className="h-3 w-3" />
+                      <span>{branch.name}</span>
                     </div>
-                    <div className="flex items-center gap-1">
-                        <Button
-                            variant="ghost"
-                            size="sm"
-                            className="h-6 w-6 p-0"
-                            onClick={handleRefresh}
-                            disabled={isLoadingStatus}
-                        >
-                            <RefreshCw className={cn("h-3 w-3", isLoadingStatus && "animate-spin")} />
-                        </Button>
-                        <DropdownMenu>
-                            <DropdownMenuTrigger asChild>
-                                <Button variant="ghost" size="sm" className="h-6 w-6 p-0">
-                                    <MoreHorizontal className="h-3 w-3" />
-                                </Button>
-                            </DropdownMenuTrigger>
-                            <DropdownMenuContent align="end" className="w-48">
-                                <DropdownMenuItem onClick={handleViewAndCompare}>
-                                    <GitPullRequest className="h-4 w-4 mr-2" />
-                                    View & Compare
-                                </DropdownMenuItem>
-                                <DropdownMenuItem onClick={handleCheckoutBranch}>
-                                    <GitBranch className="h-4 w-4 mr-2" />
-                                    Checkout to...
-                                </DropdownMenuItem>
-                                <DropdownMenuItem onClick={handleCreateBranch}>
-                                    <Plus className="h-4 w-4 mr-2" />
-                                    Create Branch...
-                                </DropdownMenuItem>
-                                <DropdownMenuSeparator />
-                                <DropdownMenuItem onClick={handleMergeBranch}>
-                                    <GitMerge className="h-4 w-4 mr-2" />
-                                    Merge Branch...
-                                </DropdownMenuItem>
-                                <DropdownMenuItem onClick={handleRebaseBranch}>
-                                    <GitPullRequest className="h-4 w-4 mr-2" />
-                                    Rebase Branch...
-                                </DropdownMenuItem>
-                                <DropdownMenuSeparator />
-                                <DropdownMenuItem onClick={handleShowGitOutput}>
-                                    <History className="h-4 w-4 mr-2" />
-                                    Show Git Output
-                                </DropdownMenuItem>
-                                <DropdownMenuItem onClick={handleOpenInTerminal}>
-                                    <Terminal className="h-4 w-4 mr-2" />
-                                    Open in Terminal
-                                </DropdownMenuItem>
-                                <DropdownMenuSeparator />
-                                <DropdownMenuItem onClick={handleSettings}>
-                                    <Settings className="h-4 w-4 mr-2" />
-                                    Settings
-                                </DropdownMenuItem>
-                            </DropdownMenuContent>
-                        </DropdownMenu>
-                    </div>
-                </div>
-
-                {/* Remote Actions */}
-=======
-            <div className="p-3 flex items-center justify-between flex-shrink-0 bg-card/50">
->>>>>>> 2dfa331a
-                <div className="flex items-center gap-2">
-                    <GitBranch className="h-4 w-4 text-muted-foreground" />
-                    <span className="font-mono text-sm">{currentBranch}</span>
-                    <ChevronDown className="h-3 w-3 text-muted-foreground" />
-                </div>
-                <div className="flex items-center gap-1">
-                    <Button
-                        variant="ghost"
-                        size="sm"
-                        className="h-7 px-2 text-xs"
-                        onClick={handlePull}
-                        disabled={isPulling}
-                    >
-                        <Download className="h-3 w-3 mr-1" />
-                        Pull
-                    </Button>
-                    <Button
-                        variant="ghost"
-                        size="sm"
-                        className="h-7 px-2 text-xs"
-                        onClick={handlePush}
-                        disabled={isPushing}
-                    >
-                        <Upload className="h-3 w-3 mr-1" />
-                        Push
-                    </Button>
-                    <Button
-                        variant="ghost"
-                        size="sm"
-                        className="h-6 w-6 p-0"
-                        onClick={handleRefresh}
-                        disabled={isLoadingStatus}
-                    >
-                        <RefreshCw className={cn("h-3 w-3", isLoadingStatus && "animate-spin")} />
-                    </Button>
-                </div>
+                  </div>
+                ))}
             </div>
-
-
-<<<<<<< HEAD
-            <div className="flex-1 overflow-hidden">
-                {/* Commit Section */}
-                <div className="px-3 py-2 border-b bg-background">
-                    <div className="space-y-2">
-                        <Textarea
-                            placeholder="Message (press Ctrl+Enter to commit)"
-                            value={commitMessage}
-                            onChange={(e) => setCommitMessage(e.target.value)}
-                            className="min-h-[60px] text-sm resize-none border-0 bg-muted/50 focus:bg-background"
-                            onKeyDown={(e) => {
-                                if (e.key === 'Enter' && (e.metaKey || e.ctrlKey)) {
-                                    handleCommit();
-                                }
-                            }}
-                        />
-                        <div className="flex items-center gap-2">
-                            <Button
-                                size="sm"
-                                className="h-7 text-xs"
-                                onClick={handleCommit}
-                                disabled={!commitMessage.trim() || isCommitting}
-                            >
-                                {isCommitting ? (
-                                    <>
-                                        <div className="animate-spin rounded-full h-3 w-3 border-b-2 border-current mr-1" />
-                                        Committing...
-                                    </>
-                                ) : (
-                                    <>
-                                        <Check className="h-3 w-3 mr-1" />
-                                        {stagedFiles.length > 0 ? 'Commit' : 'Commit All'}
-                                    </>
-                                )}
-                            </Button>
-                            {stagedFiles.length > 0 && (
-                                <span className="text-xs text-muted-foreground">
-                                    {stagedFiles.length} staged
-                                </span>
-                            )}
-                            {stagedFiles.length === 0 && unstagedFiles.length > 0 && (
-                                <span className="text-xs text-muted-foreground">
-                                    {unstagedFiles.length} changes
-                                </span>
-                            )}
-                        </div>
-
-                        {/* Stage All and Commit Dialog */}
-                        <AlertDialog open={showStageAllDialog} onOpenChange={setShowStageAllDialog}>
-                            <AlertDialogContent>
-                                <AlertDialogHeader>
-                                    <AlertDialogTitle>Stage All and Commit</AlertDialogTitle>
-                                    <AlertDialogDescription>
-                                        There are no staged changes to commit. Would you like to stage all your changes and commit them directly?
-                                    </AlertDialogDescription>
-                                </AlertDialogHeader>
-                                <AlertDialogFooter>
-                                    <AlertDialogCancel>Cancel</AlertDialogCancel>
-                                    <AlertDialogAction onClick={handleStageAllAndCommit}>
-                                        Always
-                                    </AlertDialogAction>
-                                    <AlertDialogAction onClick={handleStageAllAndCommit}>
-                                        Yes
-                                    </AlertDialogAction>
-                                </AlertDialogFooter>
-                            </AlertDialogContent>
-                        </AlertDialog>
-
-                        {/* Branch Checkout Dialog */}
-                        <AlertDialog open={showBranchDialog} onOpenChange={setShowBranchDialog}>
-                            <AlertDialogContent>
-                                <AlertDialogHeader>
-                                    <AlertDialogTitle>Checkout Branch</AlertDialogTitle>
-                                    <AlertDialogDescription>
-                                        Select a branch to checkout to:
-                                    </AlertDialogDescription>
-                                </AlertDialogHeader>
-                                <div className="py-4">
-                                    <div className="space-y-2 max-h-64 overflow-y-auto">
-                                        {branches.map((branch) => (
-                                            <div
-                                                key={branch.name}
-                                                className={cn(
-                                                    "p-2 rounded cursor-pointer hover:bg-muted/50 text-sm",
-                                                    branch.current && "bg-muted font-medium"
-                                                )}
-                                                onClick={() => handleActualCheckout(branch.name)}
-                                            >
-                                                <div className="flex items-center gap-2">
-                                                    <GitBranch className="h-3 w-3" />
-                                                    <span>{branch.name}</span>
-                                                    {branch.current && (
-                                                        <span className="text-xs text-muted-foreground">(current)</span>
-                                                    )}
-                                                </div>
-                                            </div>
-                                        ))}
-                                    </div>
-                                </div>
-                                <AlertDialogFooter>
-                                    <AlertDialogCancel>Cancel</AlertDialogCancel>
-                                </AlertDialogFooter>
-                            </AlertDialogContent>
-                        </AlertDialog>
-
-                        {/* Create Branch Dialog */}
-                        <AlertDialog open={showCreateBranchDialog} onOpenChange={setShowCreateBranchDialog}>
-                            <AlertDialogContent>
-                                <AlertDialogHeader>
-                                    <AlertDialogTitle>Create Branch</AlertDialogTitle>
-                                    <AlertDialogDescription>
-                                        Enter a name for the new branch:
-                                    </AlertDialogDescription>
-                                </AlertDialogHeader>
-                                <div className="py-4">
-                                    <Input
-                                        value={newBranchName}
-                                        onChange={(e) => setNewBranchName(e.target.value)}
-                                        placeholder="feature/my-new-feature"
-                                        className="w-full"
-                                        onKeyDown={(e) => {
-                                            if (e.key === 'Enter') {
-                                                handleActualCreateBranch();
-                                            }
-                                        }}
-                                    />
-                                </div>
-                                <AlertDialogFooter>
-                                    <AlertDialogCancel>Cancel</AlertDialogCancel>
-                                    <AlertDialogAction 
-                                        onClick={handleActualCreateBranch}
-                                        disabled={!newBranchName.trim()}
-                                    >
-                                        Create Branch
-                                    </AlertDialogAction>
-                                </AlertDialogFooter>
-                            </AlertDialogContent>
-                        </AlertDialog>
-
-                        {/* Merge Branch Dialog */}
-                        <AlertDialog open={showMergeBranchDialog} onOpenChange={setShowMergeBranchDialog}>
-                            <AlertDialogContent>
-                                <AlertDialogHeader>
-                                    <AlertDialogTitle>Merge Branch</AlertDialogTitle>
-                                    <AlertDialogDescription>
-                                        Select a branch to merge into {currentBranch}:
-                                    </AlertDialogDescription>
-                                </AlertDialogHeader>
-                                <div className="py-4">
-                                    <div className="space-y-2 max-h-64 overflow-y-auto">
-                                        {branches.filter(branch => !branch.current).map((branch) => (
-                                            <div
-                                                key={branch.name}
-                                                className="p-2 rounded cursor-pointer hover:bg-muted/50 text-sm"
-                                                onClick={() => handleActualMergeBranch(branch.name)}
-                                            >
-                                                <div className="flex items-center gap-2">
-                                                    <GitBranch className="h-3 w-3" />
-                                                    <span>{branch.name}</span>
-                                                </div>
-                                            </div>
-                                        ))}
-                                    </div>
-                                </div>
-                                <AlertDialogFooter>
-                                    <AlertDialogCancel>Cancel</AlertDialogCancel>
-                                </AlertDialogFooter>
-                            </AlertDialogContent>
-                        </AlertDialog>
-                    </div>
-                </div>
-
-                {/* File Changes */}
-                <div className="flex-1 overflow-y-auto">
-                    {/* Staged Changes */}
-                    <div className="border-b">
-                        <div
-                            className="flex items-center gap-2 px-3 py-2 hover:bg-muted/50 cursor-pointer select-none"
-                            onClick={() => handleToggleSection('staged')}
-                        >
-                            {expandedSections.has('staged') ? (
-                                <ChevronDown className="h-3 w-3" />
-                            ) : (
-                                <ChevronRight className="h-3 w-3" />
-                            )}
-                            <span className="text-xs font-medium uppercase tracking-wide text-muted-foreground">
-                                Staged Changes
-                            </span>
-                            <span className="text-xs text-muted-foreground">
-                                {stagedFiles.length}
-                            </span>
-                        </div>
-                        {expandedSections.has('staged') && (
-                            <div>
-                                {stagedFiles.length === 0 ? (
-                                    <div className="px-6 py-2 text-xs text-muted-foreground">
-                                        No staged changes
-                                    </div>
-                                ) : (
-                                    <div>
-                                        {stagedFiles.map((file) => (
-                                            <div
-                                                key={file.path}
-                                                className="flex items-center gap-2 px-6 py-1 text-xs hover:bg-muted/50 group"
-                                            >
-                                                <FileText className="h-3 w-3 text-muted-foreground flex-shrink-0" />
-                                                <span className="flex-1 truncate">{file.relativeFilePath}</span>
-                                                <span
-                                                    className={cn(
-                                                        "font-mono text-xs w-4 text-center flex-shrink-0",
-                                                        getGitStatusColor(file.workingTreeStatus, file.indexStatus)
-                                                    )}
-                                                    title={getGitStatusTooltip(file.workingTreeStatus, file.indexStatus)}
-                                                >
-                                                    {getGitStatusIcon(file.workingTreeStatus, file.indexStatus)}
-                                                </span>
-                                                <Button
-                                                    variant="ghost"
-                                                    size="sm"
-                                                    className="h-4 w-4 p-0 opacity-0 group-hover:opacity-100 flex-shrink-0"
-                                                    onClick={() => handleStageFile(file.path)}
-                                                >
-                                                    <Minus className="h-3 w-3" />
-                                                </Button>
-                                            </div>
-                                        ))}
-                                    </div>
-                                )}
-                            </div>
-                        )}
-                    </div>
-
-                    {/* Unstaged Changes */}
-                    <div className="border-b">
-                        <div
-                            className="flex items-center gap-2 px-3 py-2 hover:bg-muted/50 cursor-pointer select-none"
-                            onClick={() => handleToggleSection('unstaged')}
-                        >
-                            {expandedSections.has('unstaged') ? (
-                                <ChevronDown className="h-3 w-3" />
-                            ) : (
-                                <ChevronRight className="h-3 w-3" />
-                            )}
-                            <span className="text-xs font-medium uppercase tracking-wide text-muted-foreground">
-                                Changes
-                            </span>
-                            <span className="text-xs text-muted-foreground">
-                                {unstagedFiles.length}
-                            </span>
-                            {unstagedFiles.length > 0 && (
-                                <Button
-                                    variant="ghost"
-                                    size="sm"
-                                    className="h-4 w-4 p-0 ml-auto opacity-70 hover:opacity-100"
-                                    onClick={(e) => {
-                                        e.stopPropagation();
-                                        handleStageAllFiles();
-                                    }}
-                                    title="Stage All Changes"
-                                >
-                                    <Plus className="h-3 w-3" />
-                                </Button>
-                            )}
-                        </div>
-                        {expandedSections.has('unstaged') && (
-                            <div>
-                                {unstagedFiles.length === 0 ? (
-                                    <div className="px-6 py-2 text-xs text-muted-foreground">
-                                        No changes
-                                    </div>
-                                ) : (
-                                    <div>
-                                        {unstagedFiles.map((file) => (
-                                            <div
-                                                key={file.path}
-                                                className="flex items-center gap-2 px-6 py-1 text-xs hover:bg-muted/50 group"
-                                            >
-                                                <FileText className="h-3 w-3 text-muted-foreground flex-shrink-0" />
-                                                <span className="flex-1 truncate">{file.relativeFilePath}</span>
-                                                <span
-                                                    className={cn(
-                                                        "font-mono text-xs w-4 text-center flex-shrink-0",
-                                                        getGitStatusColor(file.workingTreeStatus, file.indexStatus)
-                                                    )}
-                                                    title={getGitStatusTooltip(file.workingTreeStatus, file.indexStatus)}
-                                                >
-                                                    {getGitStatusIcon(file.workingTreeStatus, file.indexStatus)}
-                                                </span>
-                                                <Button
-                                                    variant="ghost"
-                                                    size="sm"
-                                                    className="h-4 w-4 p-0 opacity-0 group-hover:opacity-100 flex-shrink-0"
-                                                    onClick={() => handleStageFile(file.path)}
-                                                >
-                                                    <Plus className="h-3 w-3" />
-                                                </Button>
-                                            </div>
-                                        ))}
-                                    </div>
-                                )}
-                            </div>
-                        )}
-                    </div>
-
-                    {/* Recent Commits */}
-                    <div>
-                        <div
-                            className="flex items-center gap-2 px-3 py-2 hover:bg-muted/50 cursor-pointer select-none"
-                            onClick={() => handleToggleSection('commits')}
-                        >
-                            {expandedSections.has('commits') ? (
-                                <ChevronDown className="h-3 w-3" />
-                            ) : (
-                                <ChevronRight className="h-3 w-3" />
-                            )}
-                            <span className="text-xs font-medium uppercase tracking-wide text-muted-foreground">
-                                Commits
-                            </span>
-                            <span className="text-xs text-muted-foreground">
-                                {commits.length}
-                            </span>
-                        </div>
-                        {expandedSections.has('commits') && (
-                            <div>
-                                {commits.length === 0 ? (
-                                    <div className="px-6 py-2 text-xs text-muted-foreground">
-                                        No commits yet
-=======
-            {/* Changes Section */}
-            {(unstagedFiles.length > 0 || stagedFiles.length > 0) ? (
-                <div className="flex-1 overflow-y-auto">
-                    {/* Staged Files */}
-                    {stagedFiles.length > 0 && (
-                        <>
-                            <div className="border-b bg-card/30 px-3 py-2 flex items-center justify-between sticky top-0">
-                                <span className="text-sm font-medium">
-                                    {stagedFiles.length} Staged Changes
-                                </span>
-                            </div>
-                            <div className="px-1 border-b">
-                                {stagedFiles.map((file) => (
-                                    <div
-                                        key={file.path}
-                                        className="flex items-center gap-2 px-2 py-1.5 hover:bg-accent/50 group cursor-pointer"
-                                        onClick={(e) => handleFileClick(file.path, e)}
-                                    >
-                                        <GitCommit className="h-3.5 w-3.5 text-green-600 flex-shrink-0" />
-                                        <FileText className="h-3.5 w-3.5 text-muted-foreground flex-shrink-0" />
-                                        <span className="text-sm truncate flex-1">{file.relativeFilePath}</span>
-                                        <span
-                                            className={cn(
-                                                "font-mono text-xs px-1 rounded",
-                                                getGitStatusColor(file.workingTreeStatus, file.indexStatus)
-                                            )}
-                                            title={getGitStatusTooltip(file.workingTreeStatus, file.indexStatus)}
-                                        >
-                                            {getGitStatusIcon(file.workingTreeStatus, file.indexStatus)}
-                                        </span>
-                                    </div>
-                                ))}
-                            </div>
-                        </>
-                    )}
-                    
-                    {/* Unstaged Files */}
-                    {unstagedFiles.length > 0 && (
-                        <>
-                            <div className="border-b bg-card/30 px-3 py-2 flex items-center justify-between sticky top-0">
-                                <span className="text-sm font-medium">
-                                    {selectedFiles.size > 0 ? `${selectedFiles.size} of ` : ''}
-                                    {unstagedFiles.length} Changes
-                                </span>
-                                <Button
-                                    variant="ghost"
-                                    size="sm"
-                                    className="h-6 px-2 text-xs"
-                                    onClick={selectedFiles.size > 0 ? handleStageSelected : handleSelectAll}
-                                >
-                                    {selectedFiles.size > 0 ? 'Stage Selected' : 'Stage All'}
-                                </Button>
-                            </div>
-                            
-                            <div className="px-1">
-                                {unstagedFiles.map((file) => (
-                                    <div
-                                        key={file.path}
-                                        className="flex items-center gap-2 px-2 py-1.5 hover:bg-accent/50 group cursor-pointer"
-                                        onClick={(e) => {
-                                            // Check if clicking on checkbox or its container
-                                            if ((e.target as HTMLElement).closest('[role="checkbox"]') || 
-                                                (e.target as HTMLElement).getAttribute('role') === 'checkbox') {
-                                                handleToggleFile(file.path);
-                                            } else {
-                                                handleFileClick(file.path, e);
-                                            }
-                                        }}
-                                    >
-                                        <Checkbox
-                                            checked={selectedFiles.has(file.path)}
-                                            className="h-3.5 w-3.5 rounded-sm border-muted-foreground/50 data-[state=checked]:bg-primary data-[state=checked]:border-primary checkbox"
-                                            onClick={(e) => e.stopPropagation()}
-                                            onCheckedChange={() => handleToggleFile(file.path)}
-                                        />
-                                        <FileText className="h-3.5 w-3.5 text-muted-foreground flex-shrink-0" />
-                                        <span className="text-sm truncate flex-1">{file.relativeFilePath}</span>
-                                        <span
-                                            className={cn(
-                                                "font-mono text-xs px-1 rounded",
-                                                getGitStatusColor(file.workingTreeStatus, file.indexStatus)
-                                            )}
-                                            title={getGitStatusTooltip(file.workingTreeStatus, file.indexStatus)}
-                                        >
-                                            {getGitStatusIcon(file.workingTreeStatus, file.indexStatus)}
-                                        </span>
->>>>>>> 2dfa331a
-                                    </div>
-                                ) : (
-                                    <div>
-                                        {commits.slice(0, 5).map((commit) => (
-                                            <div
-                                                key={commit.hash}
-                                                className="px-6 py-2 text-xs hover:bg-muted/50 border-l-2 border-transparent hover:border-muted"
-                                            >
-                                                <div className="font-mono text-muted-foreground mb-1">
-                                                    {commit.hash.substring(0, 7)}
-                                                </div>
-                                                <div className="text-foreground mb-1 line-clamp-2">
-                                                    {commit.message}
-                                                </div>
-                                                <div className="text-muted-foreground">
-                                                    {commit.author} • {new Date(commit.date).toLocaleDateString()}
-                                                </div>
-                                            </div>
-                                        ))}
-                                    </div>
-                                )}
-                            </div>
-<<<<<<< HEAD
-                        )}
-                    </div>
-                </div>
-=======
-                        </>
-                    )}
-                </div>
-            ) : (
-                <div className="flex-1 flex items-center justify-center p-4">
-                    <div className="text-center">
-                        <p className="text-muted-foreground text-sm">No changes detected</p>
-                        <p className="text-muted-foreground text-xs mt-1">Make changes to files to see them here</p>
-                    </div>
-                </div>
-            )}
-
-            {/* Commit Message Section */}
-            <div className="border-t bg-card/50 p-3 flex-shrink-0">
-                <div className="flex items-center gap-2 mb-2">
-                    <GitBranch className="h-3.5 w-3.5 text-muted-foreground" />
-                    <span className="text-xs font-mono text-muted-foreground">{currentBranch}</span>
-                    <Button
-                        variant="link"
-                        size="sm"
-                        className="h-auto p-0 text-xs ml-auto"
-                        onClick={() => {}}
-                    >
-                        Publish
-                    </Button>
-                </div>
-                <Textarea
-                    placeholder="Enter commit message"
-                    value={commitMessage}
-                    onChange={(e) => setCommitMessage(e.target.value)}
-                    className="min-h-[80px] text-sm resize-none bg-background/50 border-muted-foreground/20"
-                    onKeyDown={(e) => {
-                        if (e.key === 'Enter' && (e.metaKey || e.ctrlKey)) {
-                            handleCommit();
-                        }
-                    }}
-                />
-                <Button
-                    size="sm"
-                    className="w-full mt-2 h-8 text-xs"
-                    onClick={handleCommit}
-                    disabled={!commitMessage.trim() || isCommitting || stagedFiles.length === 0}
-                >
-                    {isCommitting ? 'Committing...' : `Commit ${stagedFiles.length > 0 ? `(${stagedFiles.length})` : 'Tracked'}`}
-                </Button>
->>>>>>> 2dfa331a
-            </div>
-        </div>
-    );
+          </div>
+          <AlertDialogFooter>
+            <AlertDialogCancel>Cancel</AlertDialogCancel>
+          </AlertDialogFooter>
+        </AlertDialogContent>
+      </AlertDialog>
+    </div>
+  );
 }