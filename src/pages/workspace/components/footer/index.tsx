--- conflicted
+++ resolved
@@ -2,219 +2,221 @@
 import { useProjectStore } from "@/stores/project";
 import { useTerminalStore } from "@/stores/terminal";
 import { useGitStore } from "@/stores/git";
-import { detectLineEnding, detectIndentation, detectEncoding, getLanguageFromExtension } from "@/stores/buffers/utils";
+import {
+  detectLineEnding,
+  detectIndentation,
+  detectEncoding,
+  getLanguageFromExtension,
+} from "@/stores/buffers/utils";
 import { Button } from "@/components/ui/button";
-import { 
-    Terminal, 
-    GitBranch, 
-    FileCode2, 
-    Save, 
-    AlertCircle, 
-    CheckCircle2,
-    XCircle,
-    Database,
-    Zap,
-    Activity
+import {
+  Terminal,
+  GitBranch,
+  FileCode2,
+  Save,
+  AlertCircle,
+  CheckCircle2,
+  XCircle,
+  Database,
+  Zap,
+  Activity,
 } from "lucide-react";
 import React from "react";
-<<<<<<< HEAD
 import { GitBranchSwitcher } from "./git-branch-switcher";
-import { ToggleGroup, ToggleGroupItem } from "@/components/ui/toggle-group"
+import { ToggleGroup, ToggleGroupItem } from "@/components/ui/toggle-group";
 import { useEditorContentStore } from "@/stores/editor-content";
-
-=======
 import { cn } from "@/utils/tailwind";
->>>>>>> 2dfa331a
 
 export function WorkspaceFooter() {
-    const { currentProject } = useProjectStore();
-    const { buffers, activeBufferId } = useBufferStore();
-<<<<<<< HEAD
-    const { view, setView } = useEditorContentStore();
-    const { isVisible: isTerminalVisible, setVisible: setTerminalVisible } = useTerminalStore();
-=======
-    const { isVisible: isTerminalVisible, setVisible: setTerminalVisible, createTab } = useTerminalStore();
-    const { currentBranch, isGitRepo } = useGitStore();
->>>>>>> 2dfa331a
-
-    const handleCreateTerminal = async () => {
-        try {
-            // Create a new terminal
-            const terminalInfo = await window.terminalApi.create({
-                cwd: currentProject || undefined,
-                title: 'Terminal'
-            });
-            
-            // Add it to the store
-            createTab(terminalInfo);
-            
-            // Make sure terminal is visible
-            setTerminalVisible(true);
-        } catch (error) {
-            console.error('Failed to create terminal:', error);
-        }
+  const { currentProject } = useProjectStore();
+  const { buffers, activeBufferId } = useBufferStore();
+  const { view, setView } = useEditorContentStore();
+  const {
+    isVisible: isTerminalVisible,
+    setVisible: setTerminalVisible,
+    createTab,
+  } = useTerminalStore();
+  const { currentBranch, isGitRepo } = useGitStore();
+
+  const handleCreateTerminal = async () => {
+    try {
+      // Create a new terminal
+      const terminalInfo = await window.terminalApi.create({
+        cwd: currentProject || undefined,
+        title: "Terminal",
+      });
+
+      // Add it to the store
+      createTab(terminalInfo);
+
+      // Make sure terminal is visible
+      setTerminalVisible(true);
+    } catch (error) {
+      console.error("Failed to create terminal:", error);
+    }
+  };
+
+  const handleToggleTerminal = () => {
+    setTerminalVisible(!isTerminalVisible);
+  };
+
+  // Get active buffer reactively from the store
+  const activeBuffer = activeBufferId ? buffers.get(activeBufferId) : null;
+
+  // Calculate editor status info
+  const editorInfo = React.useMemo(() => {
+    if (
+      !activeBuffer ||
+      !activeBuffer.content ||
+      typeof activeBuffer.content !== "string"
+    ) {
+      return {
+        lineEnding: "LF",
+        indentation: { type: "spaces" as const, size: 4 },
+        encoding: "UTF-8",
+        language: "Plain Text",
+      };
+    }
+
+    const content = activeBuffer.content;
+    return {
+      lineEnding: detectLineEnding(content),
+      indentation: detectIndentation(content),
+      encoding: detectEncoding(content),
+      language: getLanguageFromExtension(activeBuffer.extension),
     };
-
-    // Get active buffer reactively from the store
-    const activeBuffer = activeBufferId ? buffers.get(activeBufferId) : null;
-
-    // Calculate editor status info
-    const editorInfo = React.useMemo(() => {
-        if (!activeBuffer || !activeBuffer.content || typeof activeBuffer.content !== 'string') {
-            return {
-                lineEnding: 'LF',
-                indentation: { type: 'spaces' as const, size: 4 },
-                encoding: 'UTF-8',
-                language: 'Plain Text'
-            };
-        }
-
-        const content = activeBuffer.content;
-        return {
-            lineEnding: detectLineEnding(content),
-            indentation: detectIndentation(content),
-            encoding: detectEncoding(content),
-            language: getLanguageFromExtension(activeBuffer.extension)
-        };
-    }, [activeBuffer?.content, activeBuffer?.extension]);
-
-    // Check if buffer has unsaved changes
-    const hasUnsavedChanges = activeBuffer?.isDirty || false;
-
-    return (
-<<<<<<< HEAD
-        <footer className="workspace-footer w-full h-8 bg-background border-t text-white flex items-center justify-between px-4 text-xs">
-            <div className="flex items-center justify-between w-full text-xs text-muted-foreground">
-                <div className="flex items-center gap-4">
-                    <GitBranchSwitcher />
-                    <Button
-                        variant="ghost"
-                        size="sm"
-                        onClick={handleToggleTerminal}
-                        className="h-5 px-2 hover:bg-gray-700"
-                    >
-                        <Terminal className="h-3 w-3 mr-1" />
-                        <span className="hidden sm:inline text-xs">Terminal</span>
-=======
-        <footer className="workspace-footer w-full h-7 bg-background border-t flex items-center justify-between px-2 text-[11px]" data-status-bar>
-            <div className="flex items-center gap-1">
-                {/* Git Branch */}
-                {isGitRepo && (
-                    <Button
-                        variant="ghost"
-                        size="sm"
-                        className="h-5 px-2 py-0 hover:bg-accent/50 rounded-sm flex items-center gap-1"
-                    >
-                        <GitBranch className="h-3 w-3 text-purple-400" />
-                        <span className="text-muted-foreground">{currentBranch || 'main'}</span>
->>>>>>> 2dfa331a
-                    </Button>
-                )}
-
-<<<<<<< HEAD
-                <div className="flex items-center gap-4">
-                    <ToggleGroup type="single" size="sm" className="py-0.5 px-0.5" value={view} onValueChange={setView}>
-                        <ToggleGroupItem value="code" className="text-xs">Code</ToggleGroupItem>
-                        <ToggleGroupItem value="agents" className="text-xs">Agents</ToggleGroupItem>
-                    </ToggleGroup>
-                </div>
-
-                <div className="flex items-center gap-4">
-                    {activeBuffer?.cursorPosition && (
-                        <div className="">
-                            Ln {activeBuffer.cursorPosition.line}, Col {activeBuffer.cursorPosition.column}
-                        </div>
-                    )}
-                    {activeBuffer && (
-=======
-                {/* Terminal - Create New */}
-                <Button
-                    variant="ghost"
-                    size="sm"
-                    onClick={handleCreateTerminal}
-                    className="h-5 px-2 py-0 hover:bg-accent/50 rounded-sm flex items-center gap-1"
-                    title="Create new terminal"
-                >
-                    <Terminal className="h-3 w-3 text-blue-400" />
-                    <span className="text-muted-foreground">Terminal</span>
-                </Button>
-
-                {/* Status Indicator */}
-                <div className="flex items-center gap-1 px-2">
-                    {hasUnsavedChanges ? (
-                        <>
-                            <div className="w-1.5 h-1.5 rounded-full bg-yellow-400 animate-pulse" />
-                            <span className="text-yellow-400/80">Modified</span>
-                        </>
-                    ) : (
->>>>>>> 2dfa331a
-                        <>
-                            <CheckCircle2 className="h-3 w-3 text-green-400" />
-                            <span className="text-muted-foreground">Ready</span>
-                        </>
-                    )}
-                </div>
-            </div>
-
-            <div className="flex items-center gap-1">
-                {/* Cursor Position */}
-                {activeBuffer?.cursorPosition && (
-                    <div className="flex items-center gap-1 px-2 hover:bg-accent/30 rounded-sm cursor-default">
-                        <Activity className="h-3 w-3 text-cyan-400" />
-                        <span className="text-muted-foreground">
-                            Ln {activeBuffer.cursorPosition.line}, Col {activeBuffer.cursorPosition.column}
-                        </span>
-                    </div>
-                )}
-
-                {/* Language Mode */}
-                {activeBuffer && (
-                    <Button
-                        variant="ghost"
-                        size="sm"
-                        className="h-5 px-2 py-0 hover:bg-accent/50 rounded-sm flex items-center gap-1"
-                    >
-                        <FileCode2 className="h-3 w-3 text-orange-400" />
-                        <span className="text-muted-foreground">{editorInfo.language}</span>
-                    </Button>
-                )}
-
-                {/* Encoding */}
-                {activeBuffer && (
-                    <Button
-                        variant="ghost"
-                        size="sm"
-                        className="h-5 px-2 py-0 hover:bg-accent/50 rounded-sm flex items-center gap-1"
-                    >
-                        <Database className="h-3 w-3 text-teal-400" />
-                        <span className="text-muted-foreground">{editorInfo.encoding}</span>
-                    </Button>
-                )}
-
-                {/* Indentation */}
-                {activeBuffer && (
-                    <Button
-                        variant="ghost"
-                        size="sm"
-                        className="h-5 px-2 py-0 hover:bg-accent/50 rounded-sm flex items-center gap-1"
-                    >
-                        <Zap className="h-3 w-3 text-pink-400" />
-                        <span className="text-muted-foreground">
-                            {editorInfo.indentation.type === 'spaces'
-                                ? `${editorInfo.indentation.size} Spaces`
-                                : `Tab Size: ${editorInfo.indentation.size}`
-                            }
-                        </span>
-                    </Button>
-                )}
-
-                {/* Line Endings */}
-                {activeBuffer && (
-                    <div className="flex items-center gap-1 px-2 hover:bg-accent/30 rounded-sm cursor-default">
-                        <span className="text-muted-foreground text-[10px]">{editorInfo.lineEnding}</span>
-                    </div>
-                )}
-            </div>
-        </footer>
-    )
+  }, [activeBuffer?.content, activeBuffer?.extension]);
+
+  // Check if buffer has unsaved changes
+  const hasUnsavedChanges = activeBuffer?.isDirty || false;
+
+  return (
+    <footer
+      className="workspace-footer bg-background flex h-7 w-full items-center justify-between border-t px-2 text-[11px]"
+      data-status-bar
+    >
+      <div className="flex items-center gap-1">
+        {/* Git Branch Switcher */}
+        <GitBranchSwitcher />
+
+        {/* Terminal - Toggle and Create */}
+        <Button
+          variant="ghost"
+          size="sm"
+          onClick={handleToggleTerminal}
+          className="hover:bg-accent/50 flex h-5 items-center gap-1 rounded-sm px-2 py-0"
+          title="Toggle terminal"
+        >
+          <Terminal className="h-3 w-3 text-blue-400" />
+          <span className="text-muted-foreground">Terminal</span>
+        </Button>
+
+        <Button
+          variant="ghost"
+          size="sm"
+          onClick={handleCreateTerminal}
+          className="hover:bg-accent/50 flex h-5 items-center gap-1 rounded-sm px-2 py-0"
+          title="Create new terminal"
+        >
+          <Terminal className="h-3 w-3 text-green-400" />
+          <span className="text-muted-foreground">New</span>
+        </Button>
+
+        {/* View Toggle */}
+        <div className="flex items-center gap-1">
+          <ToggleGroup
+            type="single"
+            size="sm"
+            className="px-0.5 py-0.5"
+            value={view}
+            onValueChange={setView}
+          >
+            <ToggleGroupItem value="code" className="text-xs">
+              Code
+            </ToggleGroupItem>
+            <ToggleGroupItem value="agents" className="text-xs">
+              Agents
+            </ToggleGroupItem>
+          </ToggleGroup>
+        </div>
+
+        {/* Status Indicator */}
+        <div className="flex items-center gap-1 px-2">
+          {hasUnsavedChanges ? (
+            <>
+              <div className="h-1.5 w-1.5 animate-pulse rounded-full bg-yellow-400" />
+              <span className="text-yellow-400/80">Modified</span>
+            </>
+          ) : (
+            <>
+              <CheckCircle2 className="h-3 w-3 text-green-400" />
+              <span className="text-muted-foreground">Ready</span>
+            </>
+          )}
+        </div>
+      </div>
+
+      <div className="flex items-center gap-1">
+        {/* Cursor Position */}
+        {activeBuffer?.cursorPosition && (
+          <div className="hover:bg-accent/30 flex cursor-default items-center gap-1 rounded-sm px-2">
+            <Activity className="h-3 w-3 text-cyan-400" />
+            <span className="text-muted-foreground">
+              Ln {activeBuffer.cursorPosition.line}, Col{" "}
+              {activeBuffer.cursorPosition.column}
+            </span>
+          </div>
+        )}
+
+        {/* Language Mode */}
+        {activeBuffer && (
+          <Button
+            variant="ghost"
+            size="sm"
+            className="hover:bg-accent/50 flex h-5 items-center gap-1 rounded-sm px-2 py-0"
+          >
+            <FileCode2 className="h-3 w-3 text-orange-400" />
+            <span className="text-muted-foreground">{editorInfo.language}</span>
+          </Button>
+        )}
+
+        {/* Encoding */}
+        {activeBuffer && (
+          <Button
+            variant="ghost"
+            size="sm"
+            className="hover:bg-accent/50 flex h-5 items-center gap-1 rounded-sm px-2 py-0"
+          >
+            <Database className="h-3 w-3 text-teal-400" />
+            <span className="text-muted-foreground">{editorInfo.encoding}</span>
+          </Button>
+        )}
+
+        {/* Indentation */}
+        {activeBuffer && (
+          <Button
+            variant="ghost"
+            size="sm"
+            className="hover:bg-accent/50 flex h-5 items-center gap-1 rounded-sm px-2 py-0"
+          >
+            <Zap className="h-3 w-3 text-pink-400" />
+            <span className="text-muted-foreground">
+              {editorInfo.indentation.type === "spaces"
+                ? `${editorInfo.indentation.size} Spaces`
+                : `Tab Size: ${editorInfo.indentation.size}`}
+            </span>
+          </Button>
+        )}
+
+        {/* Line Endings */}
+        {activeBuffer && (
+          <div className="hover:bg-accent/30 flex cursor-default items-center gap-1 rounded-sm px-2">
+            <span className="text-muted-foreground text-[10px]">
+              {editorInfo.lineEnding}
+            </span>
+          </div>
+        )}
+      </div>
+    </footer>
+  );
 }