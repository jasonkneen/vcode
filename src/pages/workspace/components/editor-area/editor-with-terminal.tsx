--- conflicted
+++ resolved
@@ -1,17 +1,5 @@
-<<<<<<< HEAD
-import React from "react";
-import {
-  ResizablePanelGroup,
-  ResizablePanel,
-  ResizableHandle,
-} from "@/components/ui/resizable";
-import { EditorArea } from "./editor-area";
-import { TerminalPanel } from "../terminal";
-import { useTerminalStore } from "@/stores/terminal";
-=======
 import React from 'react';
 import { EditorArea } from './editor-area';
->>>>>>> d444c1f9
 
 export function EditorWithTerminal() {
   return (
