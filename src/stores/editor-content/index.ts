--- conflicted
+++ resolved
@@ -1,53 +1,42 @@
-import { create } from "zustand";
-import { immer } from "zustand/middleware/immer";
-import { persist } from "zustand/middleware";
+import { create } from 'zustand';
+import { immer } from 'zustand/middleware/immer';
+import { persist } from 'zustand/middleware';
 
-<<<<<<< HEAD
-export type EditorContentView = "code" | "agents";
-=======
 export type EditorContentView = 'code' | 'agents' | 'auto';
->>>>>>> d444c1f9
 
 export interface EditorContentState {
-  view: EditorContentView;
-  setView: (view: EditorContentView) => void;
-  leftPanelSize: number; // Optional size for left panel
-  rightPanelSize: number; // Optional size for right panel
-  onResizeLeftPanel: (size: number) => void; // Callback for resizing left panel
-  onResizeRightPanel: (size: number) => void; // Callback for resizing right panel
+    view: EditorContentView;
+    setView: (view: EditorContentView) => void;
+    leftPanelSize: number; // Optional size for left panel
+    rightPanelSize: number; // Optional size for right panel
+    onResizeLeftPanel: (size: number) => void; // Callback for resizing left panel
+    onResizeRightPanel: (size: number) => void; // Callback for resizing right panel
 }
 
 export const useEditorContentStore = create<EditorContentState>()(
-  persist(
-    immer((set) => ({
-      view: "code",
-      setView: (view) =>
-        set((state) => {
-          state.view = view;
-        }),
-      leftPanelSize: 20, // Default size for left panel
-      rightPanelSize: 20, // Default size for right panel
-      onResizeLeftPanel: (size) =>
-        set((state) => {
-          state.leftPanelSize = size;
-        }),
-      onResizeRightPanel: (size) =>
-        set((state) => {
-          state.rightPanelSize = size;
-        }),
-    })),
-    {
-      name: "editor-content-store", // unique name in storage
-      partialize: (state) => ({
-        view: state.view,
-        leftPanelSize: state.leftPanelSize,
-        rightPanelSize: state.rightPanelSize,
-      }), // only persist 'view'
-    },
-  ),
+    persist(
+        immer((set) => ({
+            view: 'code',
+            setView: (view) => set((state) => {
+                state.view = view;
+            }),
+            leftPanelSize: 20, // Default size for left panel
+            rightPanelSize: 20, // Default size for right panel
+            onResizeLeftPanel: (size) => set((state) => {
+                state.leftPanelSize = size;
+            }),
+            onResizeRightPanel: (size) => set((state) => {
+                state.rightPanelSize = size;
+            }),
+        })),
+        {
+            name: 'editor-content-store', // unique name in storage
+            partialize: (state) => ({ view: state.view, leftPanelSize: state.leftPanelSize, rightPanelSize: state.rightPanelSize }), // only persist 'view'
+        }
+    )
 );
 
 export function useEditorContentView() {
-  const { view, setView } = useEditorContentStore();
-  return { view, setView };
+    const { view, setView } = useEditorContentStore();
+    return { view, setView };
 }